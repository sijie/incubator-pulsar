<?xml version="1.0"?>
<!--

    Licensed to the Apache Software Foundation (ASF) under one
    or more contributor license agreements.  See the NOTICE file
    distributed with this work for additional information
    regarding copyright ownership.  The ASF licenses this file
    to you under the Apache License, Version 2.0 (the
    "License"); you may not use this file except in compliance
    with the License.  You may obtain a copy of the License at

      http://www.apache.org/licenses/LICENSE-2.0

    Unless required by applicable law or agreed to in writing,
    software distributed under the License is distributed on an
    "AS IS" BASIS, WITHOUT WARRANTIES OR CONDITIONS OF ANY
    KIND, either express or implied.  See the License for the
    specific language governing permissions and limitations
    under the License.

-->
<project
  xsi:schemaLocation="http://maven.apache.org/POM/4.0.0 http://maven.apache.org/xsd/maven-4.0.0.xsd"
  xmlns="http://maven.apache.org/POM/4.0.0" xmlns:xsi="http://www.w3.org/2001/XMLSchema-instance">
  <modelVersion>4.0.0</modelVersion>
  <parent>
    <groupId>org.apache.pulsar</groupId>
    <artifactId>pulsar</artifactId>
    <version>2.4.0-SNAPSHOT</version>
    <relativePath>..</relativePath>
  </parent>

  <artifactId>pulsar-common</artifactId>
  <name>Pulsar Common</name>
  <description>Common libraries needed by client/broker/tools</description>

  <dependencies>
    <dependency>
      <groupId>${project.groupId}</groupId>
      <artifactId>pulsar-client-api</artifactId>
      <version>${project.version}</version>
    </dependency>
<<<<<<< HEAD
    
    <dependency>
      <groupId>io.swagger</groupId>
      <artifactId>swagger-annotations</artifactId>
    </dependency>
  
=======


>>>>>>> 144d8add
    <dependency>
      <groupId>org.slf4j</groupId>
      <artifactId>slf4j-api</artifactId>
    </dependency>

    <dependency>
        <groupId>com.fasterxml.jackson.core</groupId>
        <artifactId>jackson-databind</artifactId>
    </dependency>

    <dependency>
      <groupId>${project.groupId}</groupId>
      <artifactId>protobuf-shaded</artifactId>
      <version>${pulsar.protobuf.shaded.version}</version>
      <exclusions>
        <exclusion>
          <groupId>com.google.protobuf</groupId>
          <artifactId>protobuf-java</artifactId>
        </exclusion>
      </exclusions>
    </dependency>

    <dependency>
      <groupId>com.google.guava</groupId>
      <artifactId>guava</artifactId>
    </dependency>

    <dependency>
      <groupId>io.netty</groupId>
      <artifactId>netty-all</artifactId>
    </dependency>

    <dependency>
      <groupId>org.apache.bookkeeper</groupId>
      <artifactId>bookkeeper-common-allocator</artifactId>
    </dependency>

    <dependency>
      <groupId>org.lz4</groupId>
      <artifactId>lz4-java</artifactId>
    </dependency>

    <dependency>
      <groupId>com.github.luben</groupId>
      <artifactId>zstd-jni</artifactId>
    </dependency>

    <dependency>
      <groupId>org.xerial.snappy</groupId>
      <artifactId>snappy-java</artifactId>
    </dependency>

    <dependency>
      <groupId>org.bouncycastle</groupId>
      <artifactId>bcpkix-jdk15on</artifactId>
    </dependency>

    <dependency>
      <groupId>org.apache.bookkeeper</groupId>
      <artifactId>circe-checksum</artifactId>
      <version>${bookkeeper.version}</version>
      <exclusions>
        <exclusion>
          <groupId>io.netty</groupId>
          <artifactId>netty-buffer</artifactId>
        </exclusion>
        <exclusion>
          <groupId>io.netty</groupId>
          <artifactId>netty-common</artifactId>
        </exclusion>
      </exclusions>
    </dependency>

    <dependency>
      <groupId>io.netty</groupId>
      <artifactId>netty-tcnative-boringssl-static</artifactId>
    </dependency>

    <dependency>
      <groupId>org.eclipse.jetty</groupId>
      <artifactId>jetty-util</artifactId>
    </dependency>

    <dependency>
      <groupId>org.apache.commons</groupId>
      <artifactId>commons-lang3</artifactId>
    </dependency>

    <dependency>
      <groupId>com.fasterxml.jackson.dataformat</groupId>
      <artifactId>jackson-dataformat-yaml</artifactId>
    </dependency>

    <dependency>
      <groupId>io.swagger</groupId>
      <artifactId>swagger-annotations</artifactId>
    </dependency>

  </dependencies>

  <build>
  <plugins>
    <plugin>
      <groupId>org.codehaus.mojo</groupId>
      <artifactId>templating-maven-plugin</artifactId>
      <version>1.0.0</version>
      <executions>
        <execution>
          <id>filtering-java-templates</id>
          <goals>
            <goal>filter-sources</goal>
          </goals>
        </execution>
      </executions>
    </plugin>
  </plugins>
  </build>
</project><|MERGE_RESOLUTION|>--- conflicted
+++ resolved
@@ -40,17 +40,12 @@
       <artifactId>pulsar-client-api</artifactId>
       <version>${project.version}</version>
     </dependency>
-<<<<<<< HEAD
     
     <dependency>
       <groupId>io.swagger</groupId>
       <artifactId>swagger-annotations</artifactId>
     </dependency>
   
-=======
-
-
->>>>>>> 144d8add
     <dependency>
       <groupId>org.slf4j</groupId>
       <artifactId>slf4j-api</artifactId>
@@ -144,11 +139,6 @@
       <artifactId>jackson-dataformat-yaml</artifactId>
     </dependency>
 
-    <dependency>
-      <groupId>io.swagger</groupId>
-      <artifactId>swagger-annotations</artifactId>
-    </dependency>
-
   </dependencies>
 
   <build>
