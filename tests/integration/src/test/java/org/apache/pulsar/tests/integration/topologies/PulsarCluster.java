/**
 * Licensed to the Apache Software Foundation (ASF) under one
 * or more contributor license agreements.  See the NOTICE file
 * distributed with this work for additional information
 * regarding copyright ownership.  The ASF licenses this file
 * to you under the Apache License, Version 2.0 (the
 * "License"); you may not use this file except in compliance
 * with the License.  You may obtain a copy of the License at
 *
 *   http://www.apache.org/licenses/LICENSE-2.0
 *
 * Unless required by applicable law or agreed to in writing,
 * software distributed under the License is distributed on an
 * "AS IS" BASIS, WITHOUT WARRANTIES OR CONDITIONS OF ANY
 * KIND, either express or implied.  See the License for the
 * specific language governing permissions and limitations
 * under the License.
 */
package org.apache.pulsar.tests.integration.topologies;

import static com.google.common.base.Preconditions.checkArgument;
import static org.apache.pulsar.tests.integration.containers.PulsarContainer.BROKER_HTTP_PORT;
import static org.apache.pulsar.tests.integration.containers.PulsarContainer.CS_PORT;
import static org.apache.pulsar.tests.integration.containers.PulsarContainer.ZK_PORT;

import com.google.common.collect.Lists;
import com.google.common.collect.Maps;

import java.util.ArrayList;
import java.util.Collection;
import java.util.Collections;
import java.util.Iterator;
import java.util.List;
import java.util.Map;
import java.util.Objects;
import java.util.function.Function;
import java.util.stream.Collectors;

import lombok.Getter;
import lombok.extern.slf4j.Slf4j;
import org.apache.pulsar.tests.integration.containers.BKContainer;
import org.apache.pulsar.tests.integration.containers.BrokerContainer;
import org.apache.pulsar.tests.integration.containers.CSContainer;
import org.apache.pulsar.tests.integration.containers.PrestoWorkerContainer;
import org.apache.pulsar.tests.integration.containers.ProxyContainer;
import org.apache.pulsar.tests.integration.containers.PulsarContainer;
import org.apache.pulsar.tests.integration.containers.WorkerContainer;
import org.apache.pulsar.tests.integration.containers.ZKContainer;
import org.apache.pulsar.tests.integration.docker.ContainerExecResult;
import org.testcontainers.containers.BindMode;
import org.testcontainers.containers.GenericContainer;
import org.testcontainers.containers.Network;

/**
 * Pulsar Cluster in containers.
 */
@Slf4j
public class PulsarCluster {

    public static final String ADMIN_SCRIPT = "/pulsar/bin/pulsar-admin";
    public static final String CLIENT_SCRIPT = "/pulsar/bin/pulsar-client";
    public static final String PULSAR_COMMAND_SCRIPT = "/pulsar/bin/pulsar";

    /**
     * Pulsar Cluster Spec
     *
     * @param spec pulsar cluster spec.
     * @return the built pulsar cluster
     */
    public static PulsarCluster forSpec(PulsarClusterSpec spec) {
        return new PulsarCluster(spec);
    }

    private final PulsarClusterSpec spec;

    @Getter
    private final String clusterName;
    private final Network network;
    private final ZKContainer zkContainer;
    private final CSContainer csContainer;
    private final Map<String, BKContainer> bookieContainers;
    private final Map<String, BrokerContainer> brokerContainers;
    private final Map<String, WorkerContainer> workerContainers;
    private final ProxyContainer proxyContainer;
    private PrestoWorkerContainer prestoWorkerContainer;
    private Map<String, GenericContainer<?>> externalServices = Collections.emptyMap();
    private final boolean enablePrestoWorker;

    private PulsarCluster(PulsarClusterSpec spec) {

        this.spec = spec;
        this.clusterName = spec.clusterName();
        this.network = Network.newNetwork();
        this.enablePrestoWorker = spec.enablePrestoWorker();

        if (enablePrestoWorker) {
            prestoWorkerContainer = new PrestoWorkerContainer(clusterName, PrestoWorkerContainer.NAME)
                    .withNetwork(network)
                    .withNetworkAliases(PrestoWorkerContainer.NAME)
                    .withEnv("clusterName", clusterName)
                    .withEnv("zkServers", ZKContainer.NAME)
                    .withEnv("zookeeperServers", ZKContainer.NAME + ":" + ZKContainer.ZK_PORT)
                    .withEnv("pulsar.zookeeper-uri", ZKContainer.NAME + ":" + ZKContainer.ZK_PORT)
                    .withEnv("pulsar.web-service-url", "http://pulsar-broker-0:8080");
        } else {
            prestoWorkerContainer = null;
        }


        this.zkContainer = new ZKContainer(clusterName);
        this.zkContainer
            .withNetwork(network)
            .withNetworkAliases(ZKContainer.NAME)
            .withEnv("clusterName", clusterName)
            .withEnv("zkServers", ZKContainer.NAME)
            .withEnv("configurationStore", CSContainer.NAME + ":" + CS_PORT)
            .withEnv("forceSync", "no")
            .withEnv("pulsarNode", "pulsar-broker-0");

        this.csContainer = new CSContainer(clusterName)
            .withNetwork(network)
            .withNetworkAliases(CSContainer.NAME);

        this.bookieContainers = Maps.newTreeMap();
        this.brokerContainers = Maps.newTreeMap();
        this.workerContainers = Maps.newTreeMap();

        this.proxyContainer = new ProxyContainer(clusterName, ProxyContainer.NAME)
            .withNetwork(network)
            .withNetworkAliases("pulsar-proxy")
            .withEnv("zkServers", ZKContainer.NAME)
            .withEnv("zookeeperServers", ZKContainer.NAME)
            .withEnv("configurationStoreServers", CSContainer.NAME + ":" + CS_PORT)
            .withEnv("clusterName", clusterName);

        // create bookies
        bookieContainers.putAll(
                runNumContainers("bookie", spec.numBookies(), (name) -> new BKContainer(clusterName, name)
                        .withNetwork(network)
                        .withNetworkAliases(name)
                        .withEnv("zkServers", ZKContainer.NAME)
                        .withEnv("useHostNameAsBookieID", "true")
                        // Disable fsyncs for tests since they're slow within the containers
                        .withEnv("journalSyncData", "false")
                        .withEnv("journalMaxGroupWaitMSec", "0")
                        .withEnv("clusterName", clusterName)
                        .withEnv("diskUsageThreshold", "0.99")
                )
        );

        // create brokers
        brokerContainers.putAll(
                runNumContainers("broker", spec.numBrokers(), (name) -> new BrokerContainer(clusterName, name)
                        .withNetwork(network)
                        .withNetworkAliases(name)
                        .withEnv("zkServers", ZKContainer.NAME)
                        .withEnv("zookeeperServers", ZKContainer.NAME)
                        .withEnv("configurationStoreServers", CSContainer.NAME + ":" + CS_PORT)
                        .withEnv("clusterName", clusterName)
                        .withEnv("brokerServiceCompactionMonitorIntervalInSeconds", "1")
                        // used in s3 tests
                        .withEnv("AWS_ACCESS_KEY_ID", "accesskey")
                        .withEnv("AWS_SECRET_KEY", "secretkey")
                )
        );

        spec.classPathVolumeMounts.forEach((key, value) -> {
            zkContainer.withClasspathResourceMapping(key, value, BindMode.READ_WRITE);
            proxyContainer.withClasspathResourceMapping(key, value, BindMode.READ_WRITE);

            bookieContainers.values().forEach(c -> c.withClasspathResourceMapping(key, value, BindMode.READ_WRITE));
            brokerContainers.values().forEach(c -> c.withClasspathResourceMapping(key, value, BindMode.READ_WRITE));
            workerContainers.values().forEach(c -> c.withClasspathResourceMapping(key, value, BindMode.READ_WRITE));
        });

    }

    public String getPlainTextServiceUrl() {
        return proxyContainer.getPlainTextServiceUrl();
    }

    public String getHttpServiceUrl() {
        return proxyContainer.getHttpServiceUrl();
    }

    public String getAllBrokersHttpServiceUrl() {
        String multiUrl = "http://";
        Iterator<BrokerContainer> brokers = getBrokers().iterator();
        while (brokers.hasNext()) {
            BrokerContainer broker = brokers.next();
            multiUrl += broker.getContainerIpAddress() + ":" + broker.getMappedPort(BROKER_HTTP_PORT);
            if (brokers.hasNext()) {
                multiUrl += ",";
            }
        }
        return multiUrl;
    }

    public String getZKConnString() {
        return zkContainer.getContainerIpAddress() + ":" + zkContainer.getMappedPort(ZK_PORT);
    }

    public String getCSConnString() {
        return csContainer.getContainerIpAddress() + ":" + csContainer.getMappedPort(CS_PORT);
    }

    public Network getNetwork() {
        return network;
    }

    public Map<String, GenericContainer<?>> getExternalServices() {
        return externalServices;
    }

    public void start() throws Exception {
        // start the local zookeeper
        zkContainer.start();
        log.info("Successfully started local zookeeper container.");

        // start the configuration store
        csContainer.start();
        log.info("Successfully started configuration store container.");

        // init the cluster
        zkContainer.execCmd(
            "bin/init-cluster.sh");
        log.info("Successfully initialized the cluster.");

        // start bookies
        bookieContainers.values().forEach(BKContainer::start);
        log.info("Successfully started {} bookie containers.", bookieContainers.size());

        // start brokers
        this.startAllBrokers();
        log.info("Successfully started {} broker containers.", brokerContainers.size());

        // create proxy
        proxyContainer.start();
        log.info("Successfully started pulsar proxy.");

        log.info("Pulsar cluster {} is up running:", clusterName);
        log.info("\tBinary Service Url : {}", getPlainTextServiceUrl());
        log.info("\tHttp Service Url : {}", getHttpServiceUrl());

        if (enablePrestoWorker) {
            log.info("Starting Presto Worker");
            prestoWorkerContainer.start();
        }

        // start external services
        this.externalServices = spec.externalServices;
        if (null != externalServices) {
            externalServices.entrySet().parallelStream().forEach(service -> {
                GenericContainer<?> serviceContainer = service.getValue();
                serviceContainer.withNetwork(network);
                serviceContainer.withNetworkAliases(service.getKey());
                serviceContainer.start();
                log.info("Successfully start external service {}.", service.getKey());
            });
        }
    }

    public void startService(String networkAlias,
                             GenericContainer<?> serviceContainer) {
        log.info("Starting external service {} ...", networkAlias);
        serviceContainer.withNetwork(network);
        serviceContainer.withNetworkAliases(networkAlias);
        serviceContainer.start();
        log.info("Successfully start external service {}", networkAlias);
    }

    public void stopService(String networkAlias,
                            GenericContainer<?> serviceContainer) {
        log.info("Stopping external service {} ...", networkAlias);
        serviceContainer.stop();
        log.info("Successfully stop external service {}", networkAlias);
    }


    private static <T extends PulsarContainer> Map<String, T> runNumContainers(String serviceName,
                                                                               int numContainers,
                                                                               Function<String, T> containerCreator) {
        Map<String, T> containers = Maps.newTreeMap();
        for (int i = 0; i < numContainers; i++) {
            String name = "pulsar-" + serviceName + "-" + i;
            T container = containerCreator.apply(name);
            containers.put(name, container);
        }
        return containers;
    }

    public PrestoWorkerContainer getPrestoWorkerContainer() {
        return prestoWorkerContainer;
    }

    public synchronized void stop() {

        List<GenericContainer> containers = new ArrayList<>();

        containers.addAll(workerContainers.values());
        containers.addAll(brokerContainers.values());
        containers.addAll(bookieContainers.values());

        if (externalServices != null) {
            containers.addAll(externalServices.values());
        }

        if (null != proxyContainer) {
            containers.add(proxyContainer);
        }
        if (null != csContainer) {
            containers.add(csContainer);
        }
        if (null != zkContainer) {
            containers.add(zkContainer);
        }
        if (null != prestoWorkerContainer) {
            containers.add(prestoWorkerContainer);
        }

        containers = containers.parallelStream()
                .filter(Objects::nonNull)
                .collect(Collectors.toList());

        containers.parallelStream().forEach(GenericContainer::stop);

        try {
            network.close();
        } catch (Exception e) {
            log.info("Failed to shutdown network for pulsar cluster {}", clusterName, e);
        }
    }

    public void startPrestoWorker() {
        startPrestoWorker(null, null);
    }

    public void startPrestoWorker(String offloadDriver, String offloadProperties) {
        log.info("[startPrestoWorker] offloadDriver: {}, offloadProperties: {}", offloadDriver, offloadProperties);
        if (null == prestoWorkerContainer) {
            prestoWorkerContainer = new PrestoWorkerContainer(clusterName, PrestoWorkerContainer.NAME)
                    .withNetwork(network)
                    .withNetworkAliases(PrestoWorkerContainer.NAME)
                    .withEnv("clusterName", clusterName)
                    .withEnv("zkServers", ZKContainer.NAME)
                    .withEnv("zookeeperServers", ZKContainer.NAME + ":" + ZKContainer.ZK_PORT)
                    .withEnv("pulsar.zookeeper-uri", ZKContainer.NAME + ":" + ZKContainer.ZK_PORT)
<<<<<<< HEAD
                    .withEnv("pulsar.web-service-url", "http://pulsar-broker-0:8080");
=======
                    .withEnv("pulsar.broker-service-url", "http://pulsar-broker-0:8080");
            if (offloadDriver != null && offloadProperties != null) {
                log.info("[startPrestoWorker] set offload env offloadDriver: {}, offloadProperties: {}",
                        offloadDriver, offloadProperties);
                prestoWorkerContainer.withEnv("PULSAR_PREFIX_pulsar.managed-ledger-offload-driver", offloadDriver);
                prestoWorkerContainer.withEnv("PULSAR_PREFIX_pulsar.offloader-properties", offloadProperties);
                prestoWorkerContainer.withEnv("PULSAR_PREFIX_pulsar.offloaders-directory", "/pulsar/offloaders");
                // used in s3 tests
                prestoWorkerContainer.withEnv("AWS_ACCESS_KEY_ID", "accesskey");
                prestoWorkerContainer.withEnv("AWS_SECRET_KEY", "secretkey");
            }
>>>>>>> 04b6468d
        }
        log.info("[startPrestoWorker] Starting Presto Worker");
        prestoWorkerContainer.start();
    }

    public void stopPrestoWorker() {
        if (null != prestoWorkerContainer) {
            prestoWorkerContainer.stop();
            log.info("Stopped Presto Worker");
            prestoWorkerContainer = null;
        }
    }

    public synchronized void setupFunctionWorkers(String suffix, FunctionRuntimeType runtimeType, int numFunctionWorkers) {
        switch (runtimeType) {
            case THREAD:
                startFunctionWorkersWithThreadContainerFactory(suffix, numFunctionWorkers);
                break;
            case PROCESS:
                startFunctionWorkersWithProcessContainerFactory(suffix, numFunctionWorkers);
                break;
        }
    }

    private void startFunctionWorkersWithProcessContainerFactory(String suffix, int numFunctionWorkers) {
        String serviceUrl = "pulsar://pulsar-broker-0:" + PulsarContainer.BROKER_PORT;
        String httpServiceUrl = "http://pulsar-broker-0:" + PulsarContainer.BROKER_HTTP_PORT;
        workerContainers.putAll(runNumContainers(
            "functions-worker-process-" + suffix,
            numFunctionWorkers,
            (name) -> new WorkerContainer(clusterName, name)
                .withNetwork(network)
                .withNetworkAliases(name)
                // worker settings
                .withEnv("PF_workerId", name)
                .withEnv("PF_workerHostname", name)
                .withEnv("PF_workerPort", "" + PulsarContainer.BROKER_HTTP_PORT)
                .withEnv("PF_pulsarFunctionsCluster", clusterName)
                .withEnv("PF_pulsarServiceUrl", serviceUrl)
                .withEnv("PF_pulsarWebServiceUrl", httpServiceUrl)
                // script
                .withEnv("clusterName", clusterName)
                .withEnv("zookeeperServers", ZKContainer.NAME)
                // bookkeeper tools
                .withEnv("zkServers", ZKContainer.NAME)
        ));
        this.startWorkers();
    }

    private void startFunctionWorkersWithThreadContainerFactory(String suffix, int numFunctionWorkers) {
        String serviceUrl = "pulsar://pulsar-broker-0:" + PulsarContainer.BROKER_PORT;
        String httpServiceUrl = "http://pulsar-broker-0:" + PulsarContainer.BROKER_HTTP_PORT;
        workerContainers.putAll(runNumContainers(
            "functions-worker-thread-" + suffix,
            numFunctionWorkers,
            (name) -> new WorkerContainer(clusterName, name)
                .withNetwork(network)
                .withNetworkAliases(name)
                // worker settings
                .withEnv("PF_workerId", name)
                .withEnv("PF_workerHostname", name)
                .withEnv("PF_workerPort", "" + PulsarContainer.BROKER_HTTP_PORT)
                .withEnv("PF_pulsarFunctionsCluster", clusterName)
                .withEnv("PF_pulsarServiceUrl", serviceUrl)
                .withEnv("PF_pulsarWebServiceUrl", httpServiceUrl)
                .withEnv("PF_functionRuntimeFactoryClassName", "org.apache.pulsar.functions.runtime.thread.ThreadRuntimeFactory")
                .withEnv("PF_functionRuntimeFactoryConfigs_threadGroupName", "pf-container-group")
                // script
                .withEnv("clusterName", clusterName)
                .withEnv("zookeeperServers", ZKContainer.NAME)
                // bookkeeper tools
                .withEnv("zkServers", ZKContainer.NAME)
        ));
        this.startWorkers();
    }

    public synchronized void startWorkers() {
        // Start workers that have been initialized
        workerContainers.values().parallelStream().forEach(WorkerContainer::start);
        log.info("Successfully started {} worker containers.", workerContainers.size());
    }

    public synchronized void stopWorkers() {
        // Stop workers that have been initialized
        workerContainers.values().parallelStream().forEach(WorkerContainer::stop);
        workerContainers.clear();
    }

    public void startContainers(Map<String, GenericContainer<?>> containers) {
        containers.forEach((name, container) -> {
            container
                .withNetwork(network)
                .withNetworkAliases(name)
                .start();
            log.info("Successfully start container {}.", name);
        });
    }

    public void stopContainers(Map<String, GenericContainer<?>> containers) {
        containers.values().parallelStream().forEach(GenericContainer::stop);
        log.info("Successfully stop containers : {}", containers);
    }

    public BrokerContainer getAnyBroker() {
        return getAnyContainer(brokerContainers, "pulsar-broker");
    }

    public synchronized WorkerContainer getAnyWorker() {
        return getAnyContainer(workerContainers, "pulsar-functions-worker");
    }

    public BrokerContainer getBroker(int index) {
        return getAnyContainer(brokerContainers, "pulsar-broker", index);
    }

    public synchronized WorkerContainer getWorker(int index) {
        return getAnyContainer(workerContainers, "pulsar-functions-worker", index);
    }

    private <T> T getAnyContainer(Map<String, T> containers, String serviceName) {
        List<T> containerList = Lists.newArrayList();
        containerList.addAll(containers.values());
        Collections.shuffle(containerList);
        checkArgument(!containerList.isEmpty(), "No " + serviceName + " is alive");
        return containerList.get(0);
    }

    private <T> T getAnyContainer(Map<String, T> containers, String serviceName, int index) {
        checkArgument(!containers.isEmpty(), "No " + serviceName + " is alive");
        checkArgument((index >= 0 && index < containers.size()), "Index : " + index + " is out range");
        return containers.get(serviceName.toLowerCase() + "-" + index);
    }

    public Collection<BrokerContainer> getBrokers() {
        return brokerContainers.values();
    }

    public ProxyContainer getProxy() {
        return proxyContainer;
    }

    public Collection<BKContainer> getBookies() {
        return bookieContainers.values();
    }

    public ZKContainer getZooKeeper() {
        return zkContainer;
    }

    public ContainerExecResult runAdminCommandOnAnyBroker(String...commands) throws Exception {
        return runCommandOnAnyBrokerWithScript(ADMIN_SCRIPT, commands);
    }

    public ContainerExecResult runPulsarBaseCommandOnAnyBroker(String...commands) throws Exception {
        return runCommandOnAnyBrokerWithScript(PULSAR_COMMAND_SCRIPT, commands);
    }

    private ContainerExecResult runCommandOnAnyBrokerWithScript(String scriptType, String...commands) throws Exception {
        BrokerContainer container = getAnyBroker();
        String[] cmds = new String[commands.length + 1];
        cmds[0] = scriptType;
        System.arraycopy(commands, 0, cmds, 1, commands.length);
        return container.execCmd(cmds);
    }

    public void stopAllBrokers() {
        brokerContainers.values().forEach(BrokerContainer::stop);
    }

    public void startAllBrokers() {
        brokerContainers.values().forEach(BrokerContainer::start);
    }

    public void stopAllBookies() {
        bookieContainers.values().forEach(BKContainer::stop);
    }

    public void startAllBookies() {
        bookieContainers.values().forEach(BKContainer::start);
    }

    public void stopZooKeeper() {
        zkContainer.stop();
    }

    public void startZooKeeper() {
        zkContainer.start();
    }

    public ContainerExecResult createNamespace(String nsName) throws Exception {
        return runAdminCommandOnAnyBroker(
            "namespaces", "create", "public/" + nsName,
            "--clusters", clusterName);
    }

    public ContainerExecResult createPartitionedTopic(String topicName, int partitions) throws Exception {
        return runAdminCommandOnAnyBroker(
                "topics", "create-partitioned-topic", topicName,
                "-p", String.valueOf(partitions));
    }

    public ContainerExecResult enableDeduplication(String nsName, boolean enabled) throws Exception {
        return runAdminCommandOnAnyBroker(
            "namespaces", "set-deduplication", "public/" + nsName,
            enabled ? "--enable" : "--disable");
    }

}<|MERGE_RESOLUTION|>--- conflicted
+++ resolved
@@ -345,10 +345,7 @@
                     .withEnv("zkServers", ZKContainer.NAME)
                     .withEnv("zookeeperServers", ZKContainer.NAME + ":" + ZKContainer.ZK_PORT)
                     .withEnv("pulsar.zookeeper-uri", ZKContainer.NAME + ":" + ZKContainer.ZK_PORT)
-<<<<<<< HEAD
                     .withEnv("pulsar.web-service-url", "http://pulsar-broker-0:8080");
-=======
-                    .withEnv("pulsar.broker-service-url", "http://pulsar-broker-0:8080");
             if (offloadDriver != null && offloadProperties != null) {
                 log.info("[startPrestoWorker] set offload env offloadDriver: {}, offloadProperties: {}",
                         offloadDriver, offloadProperties);
@@ -359,7 +356,6 @@
                 prestoWorkerContainer.withEnv("AWS_ACCESS_KEY_ID", "accesskey");
                 prestoWorkerContainer.withEnv("AWS_SECRET_KEY", "secretkey");
             }
->>>>>>> 04b6468d
         }
         log.info("[startPrestoWorker] Starting Presto Worker");
         prestoWorkerContainer.start();
