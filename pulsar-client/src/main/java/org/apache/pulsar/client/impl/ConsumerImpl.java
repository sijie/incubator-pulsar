--- conflicted
+++ resolved
@@ -131,11 +131,8 @@
     private final SubscriptionInitialPosition subscriptionInitialPosition;
     private final ConnectionHandler connectionHandler;
 
-<<<<<<< HEAD
     private final TopicName topicName;
-=======
     private final String topicNameWithoutPartition;
->>>>>>> a45ea9c7
 
     enum SubscriptionMode {
         // Make the subscription to be backed by a durable cursor that will retain messages and persist the current
@@ -166,18 +163,6 @@
         this.readCompacted = conf.isReadCompacted();
         this.subscriptionInitialPosition = conf.getSubscriptionInitialPosition();
 
-<<<<<<< HEAD
-        this.topicName = TopicName.get(topic);
-        if (topicName.isPersistent()) {
-            this.acknowledgmentsGroupingTracker =
-                new PersistentAcknowledgmentsGroupingTracker(this, conf, client.eventLoopGroup());
-        } else {
-            this.acknowledgmentsGroupingTracker =
-                NonPersistentAcknowledgmentGroupingTracker.of();
-        }
-
-=======
->>>>>>> a45ea9c7
         if (client.getConfiguration().getStatsIntervalSeconds() > 0) {
             stats = new ConsumerStatsRecorderImpl(client, conf, this);
         } else {
@@ -212,8 +197,8 @@
             new Backoff(100, TimeUnit.MILLISECONDS, 60, TimeUnit.SECONDS, 0, TimeUnit.MILLISECONDS),
             this);
 
-        TopicName topicName = TopicName.get(topic);
-        if (topicName.isPersistent()) {
+        this.topicName = TopicName.get(topic);
+        if (this.topicName.isPersistent()) {
             this.acknowledgmentsGroupingTracker =
                 new PersistentAcknowledgmentsGroupingTracker(this, conf, client.eventLoopGroup());
         } else {
