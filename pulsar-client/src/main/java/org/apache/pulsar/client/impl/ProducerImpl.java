/**
 * Licensed to the Apache Software Foundation (ASF) under one
 * or more contributor license agreements.  See the NOTICE file
 * distributed with this work for additional information
 * regarding copyright ownership.  The ASF licenses this file
 * to you under the Apache License, Version 2.0 (the
 * "License"); you may not use this file except in compliance
 * with the License.  You may obtain a copy of the License at
 *
 *   http://www.apache.org/licenses/LICENSE-2.0
 *
 * Unless required by applicable law or agreed to in writing,
 * software distributed under the License is distributed on an
 * "AS IS" BASIS, WITHOUT WARRANTIES OR CONDITIONS OF ANY
 * KIND, either express or implied.  See the License for the
 * specific language governing permissions and limitations
 * under the License.
 */
package org.apache.pulsar.client.impl;

import static com.google.common.base.Preconditions.checkArgument;
import static com.google.common.base.Preconditions.checkState;
import static com.scurrilous.circe.checksum.Crc32cIntChecksum.computeChecksum;
import static com.scurrilous.circe.checksum.Crc32cIntChecksum.resumeChecksum;
import static java.lang.String.format;
import static org.apache.pulsar.client.impl.MessageImpl.SchemaState.Broken;
import static org.apache.pulsar.client.impl.MessageImpl.SchemaState.None;
import static org.apache.pulsar.client.impl.ProducerBase.MultiSchemaMode.Auto;
import static org.apache.pulsar.client.impl.ProducerBase.MultiSchemaMode.Enabled;
import static org.apache.pulsar.common.protocol.Commands.hasChecksum;
import static org.apache.pulsar.common.protocol.Commands.readChecksum;

import com.google.common.collect.Queues;

import io.netty.buffer.ByteBuf;
import io.netty.util.Recycler;
import io.netty.util.Recycler.Handle;
import io.netty.util.ReferenceCountUtil;
import io.netty.util.Timeout;
import io.netty.util.TimerTask;
import io.netty.util.concurrent.ScheduledFuture;

import java.util.Collections;
import java.util.HashMap;
import java.util.Iterator;
import java.util.List;
import java.util.Map;
import java.util.Optional;
import java.util.concurrent.BlockingQueue;
import java.util.concurrent.CompletableFuture;
import java.util.concurrent.Semaphore;
import java.util.concurrent.TimeUnit;
import java.util.concurrent.atomic.AtomicInteger;
import java.util.concurrent.atomic.AtomicLongFieldUpdater;

import org.apache.pulsar.client.api.BatcherBuilder;
import org.apache.pulsar.client.api.CompressionType;
import org.apache.pulsar.client.api.Message;
import org.apache.pulsar.client.api.MessageId;
import org.apache.pulsar.client.api.Producer;
import org.apache.pulsar.client.api.ProducerCryptoFailureAction;
import org.apache.pulsar.client.api.PulsarClientException;
import org.apache.pulsar.client.api.PulsarClientException.CryptoException;
import org.apache.pulsar.client.api.Schema;
import org.apache.pulsar.client.impl.conf.ProducerConfigurationData;
import org.apache.pulsar.client.impl.schema.JSONSchema;
import org.apache.pulsar.client.impl.schema.SchemaHash;
import org.apache.pulsar.common.protocol.ByteBufPair;
import org.apache.pulsar.common.protocol.Commands;
import org.apache.pulsar.common.protocol.Commands.ChecksumType;
import org.apache.pulsar.common.api.proto.PulsarApi.MessageMetadata;
import org.apache.pulsar.common.api.proto.PulsarApi.ProtocolVersion;
import org.apache.pulsar.common.compression.CompressionCodec;
import org.apache.pulsar.common.compression.CompressionCodecProvider;
import org.apache.pulsar.common.schema.SchemaInfo;
import org.apache.pulsar.common.schema.SchemaType;
import org.apache.pulsar.common.util.DateFormatter;
import org.apache.pulsar.common.util.FutureUtil;
import org.apache.pulsar.shaded.com.google.protobuf.v241.ByteString;
import org.slf4j.Logger;
import org.slf4j.LoggerFactory;

public class ProducerImpl<T> extends ProducerBase<T> implements TimerTask, ConnectionHandler.Connection {

    // Producer id, used to identify a producer within a single connection
    protected final long producerId;

    // Variable is used through the atomic updater
    private volatile long msgIdGenerator;

    private final BlockingQueue<OpSendMsg> pendingMessages;
    private final BlockingQueue<OpSendMsg> pendingCallbacks;
    private final Semaphore semaphore;
    private volatile Timeout sendTimeout = null;
    private volatile Timeout batchMessageAndSendTimeout = null;
    private long createProducerTimeout;
    private final BatchMessageContainerBase batchMessageContainer;
    private CompletableFuture<MessageId> lastSendFuture = CompletableFuture.completedFuture(null);

    // Globally unique producer name
    private String producerName;

    private String connectionId;
    private String connectedSince;
    private final int partitionIndex;

    private final ProducerStatsRecorder stats;

    private final CompressionCodec compressor;

    private volatile long lastSequenceIdPublished;
    private MessageCrypto msgCrypto = null;

    private ScheduledFuture<?> keyGeneratorTask = null;

    private final Map<String, String> metadata;

    private Optional<byte[]> schemaVersion = Optional.empty();

    private final ConnectionHandler connectionHandler;

    @SuppressWarnings("rawtypes")
    private static final AtomicLongFieldUpdater<ProducerImpl> msgIdGeneratorUpdater = AtomicLongFieldUpdater
            .newUpdater(ProducerImpl.class, "msgIdGenerator");

    public ProducerImpl(PulsarClientImpl client, String topic, ProducerConfigurationData conf,
                        CompletableFuture<Producer<T>> producerCreatedFuture, int partitionIndex, Schema<T> schema,
                        ProducerInterceptors<T> interceptors) {
        super(client, topic, conf, producerCreatedFuture, schema, interceptors);
        this.producerId = client.newProducerId();
        this.producerName = conf.getProducerName();
        this.partitionIndex = partitionIndex;
        this.pendingMessages = Queues.newArrayBlockingQueue(conf.getMaxPendingMessages());
        this.pendingCallbacks = Queues.newArrayBlockingQueue(conf.getMaxPendingMessages());
        this.semaphore = new Semaphore(conf.getMaxPendingMessages(), true);

        this.compressor = CompressionCodecProvider.getCompressionCodec(conf.getCompressionType());

        if (conf.getInitialSequenceId() != null) {
            long initialSequenceId = conf.getInitialSequenceId();
            this.lastSequenceIdPublished = initialSequenceId;
            this.msgIdGenerator = initialSequenceId + 1;
        } else {
            this.lastSequenceIdPublished = -1;
            this.msgIdGenerator = 0;
        }

        if (conf.isEncryptionEnabled()) {
            String logCtx = "[" + topic + "] [" + producerName + "] [" + producerId + "]";
            this.msgCrypto = new MessageCrypto(logCtx, true);

            // Regenerate data key cipher at fixed interval
            keyGeneratorTask = client.eventLoopGroup().scheduleWithFixedDelay(() -> {
                try {
                    msgCrypto.addPublicKeyCipher(conf.getEncryptionKeys(), conf.getCryptoKeyReader());
                } catch (CryptoException e) {
                    if (!producerCreatedFuture.isDone()) {
                        log.warn("[{}] [{}] [{}] Failed to add public key cipher.", topic, producerName, producerId);
                        producerCreatedFuture.completeExceptionally(e);
                    }
                }
            }, 0L, 4L, TimeUnit.HOURS);

        }

        if (conf.getSendTimeoutMs() > 0) {
            sendTimeout = client.timer().newTimeout(this, conf.getSendTimeoutMs(), TimeUnit.MILLISECONDS);
        }

        this.createProducerTimeout = System.currentTimeMillis() + client.getConfiguration().getOperationTimeoutMs();
        if (conf.isBatchingEnabled()) {
            BatcherBuilder containerBuilder = conf.getBatcherBuilder();
            if (containerBuilder == null) {
                containerBuilder = BatcherBuilder.DEFAULT;
            }
            this.batchMessageContainer = (BatchMessageContainerBase)containerBuilder.build();
            this.batchMessageContainer.setProducer(this);
        } else {
            this.batchMessageContainer = null;
        }
        if (client.getConfiguration().getStatsIntervalSeconds() > 0) {
            stats = new ProducerStatsRecorderImpl(client, conf, this);
        } else {
            stats = ProducerStatsDisabled.INSTANCE;
        }

        if (conf.getProperties().isEmpty()) {
            metadata = Collections.emptyMap();
        } else {
            metadata = Collections.unmodifiableMap(new HashMap<>(conf.getProperties()));
        }

        this.connectionHandler = new ConnectionHandler(this,
        	new BackoffBuilder()
        	    .setInitialTime(client.getConfiguration().getInitialBackoffIntervalNanos(), TimeUnit.NANOSECONDS)
			    .setMax(client.getConfiguration().getMaxBackoffIntervalNanos(), TimeUnit.NANOSECONDS)
			    .setMandatoryStop(Math.max(100, conf.getSendTimeoutMs() - 100), TimeUnit.MILLISECONDS)
			    .create(),
            this);

        grabCnx();
    }

    public ConnectionHandler getConnectionHandler() {
        return connectionHandler;
    }

    private boolean isBatchMessagingEnabled() {
        return conf.isBatchingEnabled();
    }

    private boolean isMultiSchemaEnabled(boolean autoEnable) {
        if (multiSchemaMode != Auto) {
            return multiSchemaMode == Enabled;
        }
        if (autoEnable) {
            multiSchemaMode = Enabled;
            return true;
        }
        return false;
    }

    @Override
    public long getLastSequenceId() {
        return lastSequenceIdPublished;
    }

    @Override
    CompletableFuture<MessageId> internalSendAsync(Message<T> message) {

        CompletableFuture<MessageId> future = new CompletableFuture<>();

        MessageImpl<T> interceptorMessage = (MessageImpl<T>) beforeSend(message);
        //Retain the buffer used by interceptors callback to get message. Buffer will release after complete interceptors.
        interceptorMessage.getDataBuffer().retain();
        if (interceptors != null) {
            interceptorMessage.getProperties();
        }
        sendAsync(interceptorMessage, new SendCallback() {
            SendCallback nextCallback = null;
            MessageImpl<?> nextMsg = null;
            long createdAt = System.nanoTime();

            @Override
            public CompletableFuture<MessageId> getFuture() {
                return future;
            }

            @Override
            public SendCallback getNextSendCallback() {
                return nextCallback;
            }

            @Override
            public MessageImpl<?> getNextMessage() {
                return nextMsg;
            }

            @Override
            public void sendComplete(Exception e) {
                try {
                    if (e != null) {
                        stats.incrementSendFailed();
                        onSendAcknowledgement(interceptorMessage, null, e);
                        future.completeExceptionally(e);
                    } else {
                        onSendAcknowledgement(interceptorMessage, interceptorMessage.getMessageId(), null);
                        future.complete(interceptorMessage.getMessageId());
                        stats.incrementNumAcksReceived(System.nanoTime() - createdAt);
                    }
                } finally {
                    interceptorMessage.getDataBuffer().release();
                }

                while (nextCallback != null) {
                    SendCallback sendCallback = nextCallback;
                    MessageImpl<?> msg = nextMsg;
                    //Retain the buffer used by interceptors callback to get message. Buffer will release after complete interceptors.
                    try {
                        msg.getDataBuffer().retain();
                        if (e != null) {
                            stats.incrementSendFailed();
                            onSendAcknowledgement((Message<T>) msg, null, e);
                            sendCallback.getFuture().completeExceptionally(e);
                        } else {
                            onSendAcknowledgement((Message<T>) msg, msg.getMessageId(), null);
                            sendCallback.getFuture().complete(msg.getMessageId());
                            stats.incrementNumAcksReceived(System.nanoTime() - createdAt);
                        }
                        nextMsg = nextCallback.getNextMessage();
                        nextCallback = nextCallback.getNextSendCallback();
                    } finally {
                        msg.getDataBuffer().release();
                    }
                }
            }

            @Override
            public void addCallback(MessageImpl<?> msg, SendCallback scb) {
                nextMsg = msg;
                nextCallback = scb;
            }
        });
        return future;
    }

    public void sendAsync(Message<T> message, SendCallback callback) {
        checkArgument(message instanceof MessageImpl);

        if (!isValidProducerState(callback)) {
            return;
        }

        if (!canEnqueueRequest(callback)) {
            return;
        }

        MessageImpl<T> msg = (MessageImpl<T>) message;
        MessageMetadata.Builder msgMetadataBuilder = msg.getMessageBuilder();
        ByteBuf payload = msg.getDataBuffer();

        // If compression is enabled, we are compressing, otherwise it will simply use the same buffer
        int uncompressedSize = payload.readableBytes();
        ByteBuf compressedPayload = payload;
        // Batch will be compressed when closed
        // If a message has a delayed delivery time, we'll always send it individually
        if (!isBatchMessagingEnabled() || msgMetadataBuilder.hasDeliverAtTime()) {
            compressedPayload = compressor.encode(payload);
            payload.release();

            // validate msg-size (For batching this will be check at the batch completion size)
            int compressedSize = compressedPayload.readableBytes();
            if (compressedSize > ClientCnx.getMaxMessageSize()) {
                compressedPayload.release();
                String compressedStr = (!isBatchMessagingEnabled() && conf.getCompressionType() != CompressionType.NONE)
                                           ? "Compressed"
                                           : "";
                PulsarClientException.InvalidMessageException invalidMessageException = new PulsarClientException.InvalidMessageException(
                    format("%s Message payload size %d cannot exceed %d bytes", compressedStr, compressedSize,
                           ClientCnx.getMaxMessageSize()));
                callback.sendComplete(invalidMessageException);
                return;
            }
        }

        if (!msg.isReplicated() && msgMetadataBuilder.hasProducerName()) {
            PulsarClientException.InvalidMessageException invalidMessageException =
                    new PulsarClientException.InvalidMessageException("Cannot re-use the same message");
            callback.sendComplete(invalidMessageException);
            compressedPayload.release();
            return;
        }

        if (!populateMessageSchema(msg, callback)) {
            compressedPayload.release();
            return;
        }

        try {
            synchronized (this) {
                long sequenceId;
                if (!msgMetadataBuilder.hasSequenceId()) {
                    sequenceId = msgIdGeneratorUpdater.getAndIncrement(this);
                    msgMetadataBuilder.setSequenceId(sequenceId);
                } else {
                    sequenceId = msgMetadataBuilder.getSequenceId();
                }
                if (!msgMetadataBuilder.hasPublishTime()) {
                    msgMetadataBuilder.setPublishTime(client.getClientClock().millis());

                    checkArgument(!msgMetadataBuilder.hasProducerName());

                    msgMetadataBuilder.setProducerName(producerName);

                    if (conf.getCompressionType() != CompressionType.NONE) {
                        msgMetadataBuilder.setCompression(
                                CompressionCodecProvider.convertToWireProtocol(conf.getCompressionType()));
                    }
                    msgMetadataBuilder.setUncompressedSize(uncompressedSize);
                }
                if (canAddToBatch(msg)) {
                    // handle boundary cases where message being added would exceed
                    // batch size and/or max message size
<<<<<<< HEAD
                    if (batchMessageContainer.haveEnoughSpace(msg)) {
                        boolean isBatchFull = batchMessageContainer.add(msg, callback);
=======
                    if (canAddToCurrentBatch(msg)) {
                        batchMessageContainer.add(msg, callback);
>>>>>>> cfef0fb4
                        lastSendFuture = callback.getFuture();
                        payload.release();
                        if (isBatchFull) {
                            batchMessageAndSend();
                        }
                    } else {
                        doBatchSendAndAdd(msg, callback, payload);
                    }
                } else {
                    ByteBuf encryptedPayload = encryptMessage(msgMetadataBuilder, compressedPayload);
                    // When publishing during replication, we need to set the correct number of message in batch
                    // This is only used in tracking the publish rate stats
                    int numMessages = msg.getMessageBuilder().hasNumMessagesInBatch()
                            ? msg.getMessageBuilder().getNumMessagesInBatch()
                            : 1;
                    final OpSendMsg op;
                    if (msg.getSchemaState() == MessageImpl.SchemaState.Ready) {
                        MessageMetadata msgMetadata = msgMetadataBuilder.build();
                        ByteBufPair cmd = sendMessage(producerId, sequenceId, numMessages, msgMetadata, encryptedPayload);
                        op = OpSendMsg.create(msg, cmd, sequenceId, callback);
                        msgMetadataBuilder.recycle();
                        msgMetadata.recycle();
                    } else {
                        op = OpSendMsg.create(msg, null, sequenceId, callback);
                        op.rePopulate = () -> {
                            MessageMetadata msgMetadata = msgMetadataBuilder.build();
                            op.cmd = sendMessage(producerId, sequenceId, numMessages, msgMetadata, encryptedPayload);
                            msgMetadataBuilder.recycle();
                            msgMetadata.recycle();
                        };
                    }
                    op.setNumMessagesInBatch(numMessages);
                    op.setBatchSizeByte(encryptedPayload.readableBytes());
                    lastSendFuture = callback.getFuture();
                    processOpSendMsg(op);
                }
            }
        } catch (PulsarClientException e) {
            semaphore.release();
            callback.sendComplete(e);
        } catch (Throwable t) {
            semaphore.release();
            callback.sendComplete(new PulsarClientException(t));
        }
    }

    private boolean populateMessageSchema(MessageImpl msg, SendCallback callback) {
        MessageMetadata.Builder msgMetadataBuilder = msg.getMessageBuilder();
        if (msg.getSchema() == schema) {
            schemaVersion.ifPresent(v -> msgMetadataBuilder.setSchemaVersion(ByteString.copyFrom(v)));
            msg.setSchemaState(MessageImpl.SchemaState.Ready);
            return true;
        }
        if (!isMultiSchemaEnabled(true)) {
            callback.sendComplete(new PulsarClientException.InvalidMessageException(
                    "Multiple schema disabled"));
            return false;
        }
        SchemaHash schemaHash = SchemaHash.of(msg.getSchema());
        byte[] schemaVersion = schemaCache.get(schemaHash);
        if (schemaVersion != null) {
            msgMetadataBuilder.setSchemaVersion(ByteString.copyFrom(schemaVersion));
            msg.setSchemaState(MessageImpl.SchemaState.Ready);
        }
        return true;
    }

    private boolean rePopulateMessageSchema(MessageImpl msg) {
        SchemaHash schemaHash = SchemaHash.of(msg.getSchema());
        byte[] schemaVersion = schemaCache.get(schemaHash);
        if (schemaVersion == null) {
            return false;
        }
        msg.getMessageBuilder().setSchemaVersion(ByteString.copyFrom(schemaVersion));
        msg.setSchemaState(MessageImpl.SchemaState.Ready);
        return true;
    }

    private void tryRegisterSchema(ClientCnx cnx, MessageImpl msg, SendCallback callback) {
        if (!changeToRegisteringSchemaState()) {
            return;
        }
        SchemaInfo schemaInfo = Optional.ofNullable(msg.getSchema())
                                        .map(Schema::getSchemaInfo)
                                        .filter(si -> si.getType().getValue() > 0)
                                        .orElse(Schema.BYTES.getSchemaInfo());
        getOrCreateSchemaAsync(cnx, schemaInfo).handle((v, ex) -> {
            if (ex != null) {
                Throwable t = FutureUtil.unwrapCompletionException(ex);
                log.warn("[{}] [{}] GetOrCreateSchema error", topic, producerName, t);
                if (t instanceof PulsarClientException.IncompatibleSchemaException) {
                    msg.setSchemaState(MessageImpl.SchemaState.Broken);
                    callback.sendComplete((PulsarClientException.IncompatibleSchemaException) t);
                }
            } else {
                log.warn("[{}] [{}] GetOrCreateSchema succeed", topic, producerName);
                SchemaHash schemaHash = SchemaHash.of(msg.getSchema());
                schemaCache.putIfAbsent(schemaHash, v);
                msg.getMessageBuilder().setSchemaVersion(ByteString.copyFrom(v));
                msg.setSchemaState(MessageImpl.SchemaState.Ready);
            }
            cnx.ctx().channel().eventLoop().execute(() -> {
                synchronized (ProducerImpl.this) {
                    recoverProcessOpSendMsgFrom(cnx, msg);
                }
            });
            return null;
        });
    }

    private CompletableFuture<byte[]> getOrCreateSchemaAsync(ClientCnx cnx, SchemaInfo schemaInfo) {
        if (!Commands.peerSupportsGetOrCreateSchema(cnx.getRemoteEndpointProtocolVersion())) {
            return FutureUtil.failedFuture(
                    new PulsarClientException.NotSupportedException(
                            "GetOrCreateSchema Not supported for ProtocolVersion: " +
                            cnx.getRemoteEndpointProtocolVersion()));
        }
        long requestId = client.newRequestId();
        ByteBuf request = Commands.newGetOrCreateSchema(requestId, topic, schemaInfo);
        log.info("[{}] [{}] GetOrCreateSchema request", topic, producerName);
        return cnx.sendGetOrCreateSchema(request, requestId);
    }

    protected ByteBuf encryptMessage(MessageMetadata.Builder msgMetadata, ByteBuf compressedPayload)
            throws PulsarClientException {

        ByteBuf encryptedPayload = compressedPayload;
        if (!conf.isEncryptionEnabled() || msgCrypto == null) {
            return encryptedPayload;
        }
        try {
            encryptedPayload = msgCrypto.encrypt(conf.getEncryptionKeys(), conf.getCryptoKeyReader(), msgMetadata,
                    compressedPayload);
        } catch (PulsarClientException e) {
            // Unless config is set to explicitly publish un-encrypted message upon failure, fail the request
            if (conf.getCryptoFailureAction() == ProducerCryptoFailureAction.SEND) {
                log.warn("[{}] [{}] Failed to encrypt message {}. Proceeding with publishing unencrypted message",
                        topic, producerName, e.getMessage());
                return compressedPayload;
            }
            throw e;
        }
        return encryptedPayload;
    }

    protected ByteBufPair sendMessage(long producerId, long sequenceId, int numMessages, MessageMetadata msgMetadata,
            ByteBuf compressedPayload) {
        ChecksumType checksumType;

        if (connectionHandler.getClientCnx() == null
                || connectionHandler.getClientCnx().getRemoteEndpointProtocolVersion() >= brokerChecksumSupportedVersion()) {
            checksumType = ChecksumType.Crc32c;
        } else {
            checksumType = ChecksumType.None;
        }
        return Commands.newSend(producerId, sequenceId, numMessages, checksumType, msgMetadata, compressedPayload);
    }

    private boolean canAddToBatch(MessageImpl<T> msg) {
        return msg.getSchemaState() == MessageImpl.SchemaState.Ready
                && isBatchMessagingEnabled() && !msg.getMessageBuilder().hasDeliverAtTime();
    }

    private boolean canAddToCurrentBatch(MessageImpl<T> msg) {
        return batchMessageContainer.haveEnoughSpace(msg)
               && (!isMultiSchemaEnabled(false) || batchMessageContainer.hasSameSchema(msg));
    }

    private void doBatchSendAndAdd(MessageImpl<T> msg, SendCallback callback, ByteBuf payload) {
        if (log.isDebugEnabled()) {
            log.debug("[{}] [{}] Closing out batch to accommodate large message with size {}", topic, producerName,
                    msg.getDataBuffer().readableBytes());
        }
        try {
            batchMessageAndSend();
            batchMessageContainer.add(msg, callback);
            lastSendFuture = callback.getFuture();
        } finally {
            payload.release();
        }
    }

    private boolean isValidProducerState(SendCallback callback) {
        switch (getState()) {
        case Ready:
            // OK
        case Connecting:
            // We are OK to queue the messages on the client, it will be sent to the broker once we get the connection
        case RegisteringSchema:
            // registering schema
            return true;
        case Closing:
        case Closed:
            callback.sendComplete(new PulsarClientException.AlreadyClosedException("Producer already closed"));
            return false;
        case Terminated:
            callback.sendComplete(new PulsarClientException.TopicTerminatedException("Topic was terminated"));
            return false;
        case Failed:
        case Uninitialized:
        default:
            callback.sendComplete(new PulsarClientException.NotConnectedException());
            return false;
        }
    }

    private boolean canEnqueueRequest(SendCallback callback) {
        try {
            if (conf.isBlockIfQueueFull()) {
                semaphore.acquire();
            } else {
                if (!semaphore.tryAcquire()) {
                    callback.sendComplete(new PulsarClientException.ProducerQueueIsFullError("Producer send queue is full"));
                    return false;
                }
            }
        } catch (InterruptedException e) {
            Thread.currentThread().interrupt();
            callback.sendComplete(new PulsarClientException(e));
            return false;
        }

        return true;
    }

    private static final class WriteInEventLoopCallback implements Runnable {
        private ProducerImpl<?> producer;
        private ByteBufPair cmd;
        private long sequenceId;
        private ClientCnx cnx;

        static WriteInEventLoopCallback create(ProducerImpl<?> producer, ClientCnx cnx, OpSendMsg op) {
            WriteInEventLoopCallback c = RECYCLER.get();
            c.producer = producer;
            c.cnx = cnx;
            c.sequenceId = op.sequenceId;
            c.cmd = op.cmd;
            return c;
        }

        @Override
        public void run() {
            if (log.isDebugEnabled()) {
                log.debug("[{}] [{}] Sending message cnx {}, sequenceId {}", producer.topic, producer.producerName, cnx,
                        sequenceId);
            }

            try {
                cnx.ctx().writeAndFlush(cmd, cnx.ctx().voidPromise());
            } finally {
                recycle();
            }
        }

        private void recycle() {
            producer = null;
            cnx = null;
            cmd = null;
            sequenceId = -1;
            recyclerHandle.recycle(this);
        }

        private final Handle<WriteInEventLoopCallback> recyclerHandle;

        private WriteInEventLoopCallback(Handle<WriteInEventLoopCallback> recyclerHandle) {
            this.recyclerHandle = recyclerHandle;
        }

        private static final Recycler<WriteInEventLoopCallback> RECYCLER = new Recycler<WriteInEventLoopCallback>() {
            @Override
            protected WriteInEventLoopCallback newObject(Handle<WriteInEventLoopCallback> handle) {
                return new WriteInEventLoopCallback(handle);
            }
        };
    }

    @Override
    public CompletableFuture<Void> closeAsync() {
        final State currentState = getAndUpdateState(state -> {
            if (state == State.Closed) {
                return state;
            }
            return State.Closing;
        });

        if (currentState == State.Closed || currentState == State.Closing) {
            return CompletableFuture.completedFuture(null);
        }

        Timeout timeout = sendTimeout;
        if (timeout != null) {
            timeout.cancel();
            sendTimeout = null;
        }

        Timeout batchTimeout = batchMessageAndSendTimeout;
        if (batchTimeout != null) {
            batchTimeout.cancel();
            batchMessageAndSendTimeout = null;
        }

        if (keyGeneratorTask != null && !keyGeneratorTask.isCancelled()) {
            keyGeneratorTask.cancel(false);
        }

        stats.cancelStatsTimeout();

        ClientCnx cnx = cnx();
        if (cnx == null || currentState != State.Ready) {
            log.info("[{}] [{}] Closed Producer (not connected)", topic, producerName);
            synchronized (this) {
                setState(State.Closed);
                client.cleanupProducer(this);
                PulsarClientException ex = new PulsarClientException.AlreadyClosedException(
                        "Producer was already closed");
                pendingMessages.forEach(msg -> {
                    msg.callback.sendComplete(ex);
                    msg.cmd.release();
                    msg.recycle();
                });
                pendingMessages.clear();
            }

            return CompletableFuture.completedFuture(null);
        }

        long requestId = client.newRequestId();
        ByteBuf cmd = Commands.newCloseProducer(producerId, requestId);

        CompletableFuture<Void> closeFuture = new CompletableFuture<>();
        cnx.sendRequestWithId(cmd, requestId).handle((v, exception) -> {
            cnx.removeProducer(producerId);
            if (exception == null || !cnx.ctx().channel().isActive()) {
                // Either we've received the success response for the close producer command from the broker, or the
                // connection did break in the meantime. In any case, the producer is gone.
                synchronized (ProducerImpl.this) {
                    log.info("[{}] [{}] Closed Producer", topic, producerName);
                    setState(State.Closed);
                    pendingMessages.forEach(msg -> {
                        msg.cmd.release();
                        msg.recycle();
                    });
                    pendingMessages.clear();
                }

                closeFuture.complete(null);
                client.cleanupProducer(this);
            } else {
                closeFuture.completeExceptionally(exception);
            }

            return null;
        });

        return closeFuture;
    }

    @Override
    public boolean isConnected() {
        return connectionHandler.getClientCnx() != null && (getState() == State.Ready);
    }

    public boolean isWritable() {
        ClientCnx cnx = connectionHandler.getClientCnx();
        return cnx != null && cnx.channel().isWritable();
    }

    public void terminated(ClientCnx cnx) {
        State previousState = getAndUpdateState(state -> (state == State.Closed ? State.Closed : State.Terminated));
        if (previousState != State.Terminated && previousState != State.Closed) {
            log.info("[{}] [{}] The topic has been terminated", topic, producerName);
            setClientCnx(null);

            failPendingMessages(cnx,
                    new PulsarClientException.TopicTerminatedException("The topic has been terminated"));
        }
    }

    void ackReceived(ClientCnx cnx, long sequenceId, long ledgerId, long entryId) {
        OpSendMsg op = null;
        boolean callback = false;
        synchronized (this) {
            op = pendingMessages.peek();
            if (op == null) {
                if (log.isDebugEnabled()) {
                    log.debug("[{}] [{}] Got ack for timed out msg {}", topic, producerName, sequenceId);
                }
                return;
            }

            long expectedSequenceId = op.sequenceId;
            if (sequenceId > expectedSequenceId) {
                log.warn("[{}] [{}] Got ack for msg. expecting: {} - got: {} - queue-size: {}", topic, producerName,
                        expectedSequenceId, sequenceId, pendingMessages.size());
                // Force connection closing so that messages can be re-transmitted in a new connection
                cnx.channel().close();
            } else if (sequenceId < expectedSequenceId) {
                // Ignoring the ack since it's referring to a message that has already timed out.
                if (log.isDebugEnabled()) {
                    log.debug("[{}] [{}] Got ack for timed out msg {} last-seq: {}", topic, producerName, sequenceId,
                            expectedSequenceId);
                }
            } else {
                // Message was persisted correctly
                if (log.isDebugEnabled()) {
                    log.debug("[{}] [{}] Received ack for msg {} ", topic, producerName, sequenceId);
                }
                pendingMessages.remove();
                semaphore.release(op.numMessagesInBatch);
                callback = true;
                pendingCallbacks.add(op);
            }
        }
        if (callback) {
            op = pendingCallbacks.poll();
            if (op != null) {
                lastSequenceIdPublished = op.sequenceId + op.numMessagesInBatch - 1;
                op.setMessageId(ledgerId, entryId, partitionIndex);
                try {
                    // Need to protect ourselves from any exception being thrown in the future handler from the
                    // application
                    op.callback.sendComplete(null);
                } catch (Throwable t) {
                    log.warn("[{}] [{}] Got exception while completing the callback for msg {}:", topic, producerName,
                            sequenceId, t);
                }
                ReferenceCountUtil.safeRelease(op.cmd);
                op.recycle();
            }
        }
    }

    /**
     * Checks message checksum to retry if message was corrupted while sending to broker. Recomputes checksum of the
     * message header-payload again.
     * <ul>
     * <li><b>if matches with existing checksum</b>: it means message was corrupt while sending to broker. So, resend
     * message</li>
     * <li><b>if doesn't match with existing checksum</b>: it means message is already corrupt and can't retry again.
     * So, fail send-message by failing callback</li>
     * </ul>
     *
     * @param cnx
     * @param sequenceId
     */
    protected synchronized void recoverChecksumError(ClientCnx cnx, long sequenceId) {
        OpSendMsg op = pendingMessages.peek();
        if (op == null) {
            if (log.isDebugEnabled()) {
                log.debug("[{}] [{}] Got send failure for timed out msg {}", topic, producerName, sequenceId);
            }
        } else {
            long expectedSequenceId = op.sequenceId;
            if (sequenceId == expectedSequenceId) {
                boolean corrupted = !verifyLocalBufferIsNotCorrupted(op);
                if (corrupted) {
                    // remove message from pendingMessages queue and fail callback
                    pendingMessages.remove();
                    semaphore.release(op.numMessagesInBatch);
                    try {
                        op.callback.sendComplete(
                                new PulsarClientException.ChecksumException("Checksum failed on corrupt message"));
                    } catch (Throwable t) {
                        log.warn("[{}] [{}] Got exception while completing the callback for msg {}:", topic,
                                producerName, sequenceId, t);
                    }
                    ReferenceCountUtil.safeRelease(op.cmd);
                    op.recycle();
                    return;
                } else {
                    if (log.isDebugEnabled()) {
                        log.debug("[{}] [{}] Message is not corrupted, retry send-message with sequenceId {}", topic,
                                producerName, sequenceId);
                    }
                }

            } else {
                if (log.isDebugEnabled()) {
                    log.debug("[{}] [{}] Corrupt message is already timed out {}", topic, producerName, sequenceId);
                }
            }
        }
        // as msg is not corrupted : let producer resend pending-messages again including checksum failed message
        resendMessages(cnx);
    }

    /**
     * Computes checksum again and verifies it against existing checksum. If checksum doesn't match it means that
     * message is corrupt.
     *
     * @param op
     * @return returns true only if message is not modified and computed-checksum is same as previous checksum else
     *         return false that means that message is corrupted. Returns true if checksum is not present.
     */
    protected boolean verifyLocalBufferIsNotCorrupted(OpSendMsg op) {
        ByteBufPair msg = op.cmd;

        if (msg != null) {
            ByteBuf headerFrame = msg.getFirst();
            headerFrame.markReaderIndex();
            try {
                // skip bytes up to checksum index
                headerFrame.skipBytes(4); // skip [total-size]
                int cmdSize = (int) headerFrame.readUnsignedInt();
                headerFrame.skipBytes(cmdSize);
                // verify if checksum present
                if (hasChecksum(headerFrame)) {
                    int checksum = readChecksum(headerFrame);
                    // msg.readerIndex is already at header-payload index, Recompute checksum for headers-payload
                    int metadataChecksum = computeChecksum(headerFrame);
                    long computedChecksum = resumeChecksum(metadataChecksum, msg.getSecond());
                    return checksum == computedChecksum;
                } else {
                    log.warn("[{}] [{}] checksum is not present into message with id {}", topic, producerName,
                            op.sequenceId);
                }
            } finally {
                headerFrame.resetReaderIndex();
            }
            return true;
        } else {
            log.warn("[{}] Failed while casting {} into ByteBufPair", producerName, op.cmd.getClass().getName());
            return false;
        }
    }

    protected static final class OpSendMsg {
        MessageImpl<?> msg;
        List<MessageImpl<?>> msgs;
        ByteBufPair cmd;
        SendCallback callback;
        Runnable rePopulate;
        long sequenceId;
        long createdAt;
        long batchSizeByte = 0;
        int numMessagesInBatch = 1;

        static OpSendMsg create(MessageImpl<?> msg, ByteBufPair cmd, long sequenceId, SendCallback callback) {
            OpSendMsg op = RECYCLER.get();
            op.msg = msg;
            op.cmd = cmd;
            op.callback = callback;
            op.sequenceId = sequenceId;
            op.createdAt = System.currentTimeMillis();
            return op;
        }

        static OpSendMsg create(List<MessageImpl<?>> msgs, ByteBufPair cmd, long sequenceId, SendCallback callback) {
            OpSendMsg op = RECYCLER.get();
            op.msgs = msgs;
            op.cmd = cmd;
            op.callback = callback;
            op.sequenceId = sequenceId;
            op.createdAt = System.currentTimeMillis();
            return op;
        }

        void recycle() {
            msg = null;
            msgs = null;
            cmd = null;
            callback = null;
            rePopulate = null;
            sequenceId = -1;
            createdAt = -1;
            recyclerHandle.recycle(this);
        }

        void setNumMessagesInBatch(int numMessagesInBatch) {
            this.numMessagesInBatch = numMessagesInBatch;
        }

        void setBatchSizeByte(long batchSizeByte) {
            this.batchSizeByte = batchSizeByte;
        }

        void setMessageId(long ledgerId, long entryId, int partitionIndex) {
            if (msg != null) {
                msg.setMessageId(new MessageIdImpl(ledgerId, entryId, partitionIndex));
            } else {
                for (int batchIndex = 0; batchIndex < msgs.size(); batchIndex++) {
                    msgs.get(batchIndex)
                            .setMessageId(new BatchMessageIdImpl(ledgerId, entryId, partitionIndex, batchIndex));
                }
            }
        }

        private OpSendMsg(Handle<OpSendMsg> recyclerHandle) {
            this.recyclerHandle = recyclerHandle;
        }

        private final Handle<OpSendMsg> recyclerHandle;
        private static final Recycler<OpSendMsg> RECYCLER = new Recycler<OpSendMsg>() {
            @Override
            protected OpSendMsg newObject(Handle<OpSendMsg> handle) {
                return new OpSendMsg(handle);
            }
        };
    }

    @Override
    public void connectionOpened(final ClientCnx cnx) {
        // we set the cnx reference before registering the producer on the cnx, so if the cnx breaks before creating the
        // producer, it will try to grab a new cnx
        connectionHandler.setClientCnx(cnx);
        cnx.registerProducer(producerId, this);

        log.info("[{}] [{}] Creating producer on cnx {}", topic, producerName, cnx.ctx().channel());

        long requestId = client.newRequestId();

        SchemaInfo schemaInfo = null;
        if (schema != null) {
            if (schema.getSchemaInfo() != null) {
                if (schema.getSchemaInfo().getType() == SchemaType.JSON) {
                    // for backwards compatibility purposes
                    // JSONSchema originally generated a schema for pojo based of of the JSON schema standard
                    // but now we have standardized on every schema to generate an Avro based schema
                    if (Commands.peerSupportJsonSchemaAvroFormat(cnx.getRemoteEndpointProtocolVersion())) {
                        schemaInfo = schema.getSchemaInfo();
                    } else if (schema instanceof JSONSchema){
                        JSONSchema jsonSchema = (JSONSchema) schema;
                        schemaInfo = jsonSchema.getBackwardsCompatibleJsonSchemaInfo();
                    } else {
                        schemaInfo = schema.getSchemaInfo();
                    }
                } else if (schema.getSchemaInfo().getType() == SchemaType.BYTES
                        || schema.getSchemaInfo().getType() == SchemaType.NONE) {
                    // don't set schema info for Schema.BYTES
                    schemaInfo = null;
                } else {
                    schemaInfo = schema.getSchemaInfo();
                }
            }
        }

        cnx.sendRequestWithId(
                Commands.newProducer(topic, producerId, requestId, producerName, conf.isEncryptionEnabled(), metadata,
                       schemaInfo),
                requestId).thenAccept(response -> {
                    String producerName = response.getProducerName();
                    long lastSequenceId = response.getLastSequenceId();
                    schemaVersion = Optional.ofNullable(response.getSchemaVersion());
                    schemaVersion.ifPresent(v -> schemaCache.put(SchemaHash.of(schema), v));

                    // We are now reconnected to broker and clear to send messages. Re-send all pending messages and
                    // set the cnx pointer so that new messages will be sent immediately
                    synchronized (ProducerImpl.this) {
                        if (getState() == State.Closing || getState() == State.Closed) {
                            // Producer was closed while reconnecting, close the connection to make sure the broker
                            // drops the producer on its side
                            cnx.removeProducer(producerId);
                            cnx.channel().close();
                            return;
                        }
                        resetBackoff();

                        log.info("[{}] [{}] Created producer on cnx {}", topic, producerName, cnx.ctx().channel());
                        connectionId = cnx.ctx().channel().toString();
                        connectedSince = DateFormatter.now();

                        if (this.producerName == null) {
                            this.producerName = producerName;
                        }

                        if (this.msgIdGenerator == 0 && conf.getInitialSequenceId() == null) {
                            // Only update sequence id generator if it wasn't already modified. That means we only want
                            // to update the id generator the first time the producer gets established, and ignore the
                            // sequence id sent by broker in subsequent producer reconnects
                            this.lastSequenceIdPublished = lastSequenceId;
                            this.msgIdGenerator = lastSequenceId + 1;
                        }

                        if (!producerCreatedFuture.isDone() && isBatchMessagingEnabled()) {
                            // schedule the first batch message task
                            client.timer().newTimeout(batchMessageAndSendTask, conf.getBatchingMaxPublishDelayMicros(),
                                    TimeUnit.MICROSECONDS);
                        }
                        resendMessages(cnx);
                    }
                }).exceptionally((e) -> {
                    Throwable cause = e.getCause();
                    cnx.removeProducer(producerId);
                    if (getState() == State.Closing || getState() == State.Closed) {
                        // Producer was closed while reconnecting, close the connection to make sure the broker
                        // drops the producer on its side
                        cnx.channel().close();
                        return null;
                    }
                    log.error("[{}] [{}] Failed to create producer: {}", topic, producerName, cause.getMessage());

                    if (cause instanceof PulsarClientException.ProducerBlockedQuotaExceededException) {
                        synchronized (this) {
                            log.warn("[{}] [{}] Topic backlog quota exceeded. Throwing Exception on producer.", topic,
                                    producerName);

                            if (log.isDebugEnabled()) {
                                log.debug("[{}] [{}] Pending messages: {}", topic, producerName,
                                        pendingMessages.size());
                            }

                            PulsarClientException bqe = new PulsarClientException.ProducerBlockedQuotaExceededException(
                                    "Could not send pending messages as backlog exceeded");
                            failPendingMessages(cnx(), bqe);
                        }
                    } else if (cause instanceof PulsarClientException.ProducerBlockedQuotaExceededError) {
                        log.warn("[{}] [{}] Producer is blocked on creation because backlog exceeded on topic.",
                                producerName, topic);
                    }

                    if (cause instanceof PulsarClientException.TopicTerminatedException) {
                        setState(State.Terminated);
                        failPendingMessages(cnx(), (PulsarClientException) cause);
                        producerCreatedFuture.completeExceptionally(cause);
                        client.cleanupProducer(this);
                    } else if (producerCreatedFuture.isDone() || //
                    (cause instanceof PulsarClientException && connectionHandler.isRetriableError((PulsarClientException) cause)
                            && System.currentTimeMillis() < createProducerTimeout)) {
                        // Either we had already created the producer once (producerCreatedFuture.isDone()) or we are
                        // still within the initial timeout budget and we are dealing with a retriable error
                        reconnectLater(cause);
                    } else {
                        setState(State.Failed);
                        producerCreatedFuture.completeExceptionally(cause);
                        client.cleanupProducer(this);
                    }

                    return null;
                });
    }

    @Override
    public void connectionFailed(PulsarClientException exception) {
        if (System.currentTimeMillis() > createProducerTimeout
                && producerCreatedFuture.completeExceptionally(exception)) {
            log.info("[{}] Producer creation failed for producer {}", topic, producerId);
            setState(State.Failed);
            client.cleanupProducer(this);
        }
    }

    private void resendMessages(ClientCnx cnx) {
        cnx.ctx().channel().eventLoop().execute(() -> {
            synchronized (this) {
                if (getState() == State.Closing || getState() == State.Closed) {
                    // Producer was closed while reconnecting, close the connection to make sure the broker
                    // drops the producer on its side
                    cnx.channel().close();
                    return;
                }
                int messagesToResend = pendingMessages.size();
                if (messagesToResend == 0) {
                    if (log.isDebugEnabled()) {
                        log.debug("[{}] [{}] No pending messages to resend {}", topic, producerName, messagesToResend);
                    }
                    if (changeToReadyState()) {
                        producerCreatedFuture.complete(ProducerImpl.this);
                        return;
                    } else {
                        // Producer was closed while reconnecting, close the connection to make sure the broker
                        // drops the producer on its side
                        cnx.channel().close();
                        return;
                    }

                }

                log.info("[{}] [{}] Re-Sending {} messages to server", topic, producerName, messagesToResend);
                recoverProcessOpSendMsgFrom(cnx, null);
            }
        });
    }

    /**
     * Strips checksum from {@link OpSendMsg} command if present else ignore it.
     *
     * @param op
     */
    private void stripChecksum(OpSendMsg op) {
        int totalMsgBufSize = op.cmd.readableBytes();
        ByteBufPair msg = op.cmd;
        if (msg != null) {
            ByteBuf headerFrame = msg.getFirst();
            headerFrame.markReaderIndex();
            try {
                headerFrame.skipBytes(4); // skip [total-size]
                int cmdSize = (int) headerFrame.readUnsignedInt();

                // verify if checksum present
                headerFrame.skipBytes(cmdSize);

                if (!hasChecksum(headerFrame)) {
                    return;
                }

                int headerSize = 4 + 4 + cmdSize; // [total-size] [cmd-length] [cmd-size]
                int checksumSize = 4 + 2; // [magic-number] [checksum-size]
                int checksumMark = (headerSize + checksumSize); // [header-size] [checksum-size]
                int metaPayloadSize = (totalMsgBufSize - checksumMark); // metadataPayload = totalSize - checksumMark
                int newTotalFrameSizeLength = 4 + cmdSize + metaPayloadSize; // new total-size without checksum
                headerFrame.resetReaderIndex();
                int headerFrameSize = headerFrame.readableBytes();

                headerFrame.setInt(0, newTotalFrameSizeLength); // rewrite new [total-size]
                ByteBuf metadata = headerFrame.slice(checksumMark, headerFrameSize - checksumMark); // sliced only
                                                                                                    // metadata
                headerFrame.writerIndex(headerSize); // set headerFrame write-index to overwrite metadata over checksum
                metadata.readBytes(headerFrame, metadata.readableBytes());
                headerFrame.capacity(headerFrameSize - checksumSize); // reduce capacity by removed checksum bytes
            } finally {
                headerFrame.resetReaderIndex();
            }
        } else {
            log.warn("[{}] Failed while casting {} into ByteBufPair", producerName, op.cmd.getClass().getName());
        }
    }

    public int brokerChecksumSupportedVersion() {
        return ProtocolVersion.v6.getNumber();
    }

    @Override
    String getHandlerName() {
        return producerName;
    }

    /**
     * Process sendTimeout events
     */
    @Override
    public void run(Timeout timeout) throws Exception {
        if (timeout.isCancelled()) {
            return;
        }

        long timeToWaitMs;

        synchronized (this) {
            // If it's closing/closed we need to ignore this timeout and not schedule next timeout.
            if (getState() == State.Closing || getState() == State.Closed) {
                return;
            }

            OpSendMsg firstMsg = pendingMessages.peek();
            if (firstMsg == null) {
                // If there are no pending messages, reset the timeout to the configured value.
                timeToWaitMs = conf.getSendTimeoutMs();
            } else {
                // If there is at least one message, calculate the diff between the message timeout and the current
                // time.
                long diff = (firstMsg.createdAt + conf.getSendTimeoutMs()) - System.currentTimeMillis();
                if (diff <= 0) {
                    // The diff is less than or equal to zero, meaning that the message has been timed out.
                    // Set the callback to timeout on every message, then clear the pending queue.
                    log.info("[{}] [{}] Message send timed out. Failing {} messages", topic, producerName,
                            pendingMessages.size());

                    PulsarClientException te = new PulsarClientException.TimeoutException(
                            "Could not send message to broker within given timeout");
                    failPendingMessages(cnx(), te);
                    stats.incrementSendFailed(pendingMessages.size());
                    // Since the pending queue is cleared now, set timer to expire after configured value.
                    timeToWaitMs = conf.getSendTimeoutMs();
                } else {
                    // The diff is greater than zero, set the timeout to the diff value
                    timeToWaitMs = diff;
                }
            }

            sendTimeout = client.timer().newTimeout(this, timeToWaitMs, TimeUnit.MILLISECONDS);
        }
    }

    /**
     * This fails and clears the pending messages with the given exception. This method should be called from within the
     * ProducerImpl object mutex.
     */
    private void failPendingMessages(ClientCnx cnx, PulsarClientException ex) {
        if (cnx == null) {
            final AtomicInteger releaseCount = new AtomicInteger();
            pendingMessages.forEach(op -> {
                releaseCount.addAndGet(op.numMessagesInBatch);
                try {
                    // Need to protect ourselves from any exception being thrown in the future handler from the
                    // application
                    op.callback.sendComplete(ex);
                } catch (Throwable t) {
                    log.warn("[{}] [{}] Got exception while completing the callback for msg {}:", topic, producerName,
                            op.sequenceId, t);
                }
                ReferenceCountUtil.safeRelease(op.cmd);
                op.recycle();
            });
            semaphore.release(releaseCount.get());
            pendingMessages.clear();
            pendingCallbacks.clear();
            if (isBatchMessagingEnabled()) {
                failPendingBatchMessages(ex);
            }
        } else {
            // If we have a connection, we schedule the callback and recycle on the event loop thread to avoid any
            // race condition since we also write the message on the socket from this thread
            cnx.ctx().channel().eventLoop().execute(() -> {
                synchronized (ProducerImpl.this) {
                    failPendingMessages(null, ex);
                }
            });
        }
    }

    /**
     * fail any pending batch messages that were enqueued, however batch was not closed out
     *
     */
    private void failPendingBatchMessages(PulsarClientException ex) {
        if (batchMessageContainer.isEmpty()) {
            return;
        }
        int numMessagesInBatch = batchMessageContainer.getNumMessagesInBatch();
        semaphore.release(numMessagesInBatch);
        batchMessageContainer.discard(ex);
    }

    TimerTask batchMessageAndSendTask = new TimerTask() {

        @Override
        public void run(Timeout timeout) throws Exception {
            if (timeout.isCancelled()) {
                return;
            }
            if (log.isDebugEnabled()) {
                log.debug("[{}] [{}] Batching the messages from the batch container from timer thread", topic,
                        producerName);
            }
            // semaphore acquired when message was enqueued to container
            synchronized (ProducerImpl.this) {
                // If it's closing/closed we need to ignore the send batch timer and not schedule next timeout.
                if (getState() == State.Closing || getState() == State.Closed) {
                    return;
                }

                batchMessageAndSend();
                // schedule the next batch message task
                batchMessageAndSendTimeout = client.timer()
                    .newTimeout(this, conf.getBatchingMaxPublishDelayMicros(), TimeUnit.MICROSECONDS);
            }
        }
    };

    @Override
    public CompletableFuture<Void> flushAsync() {
        CompletableFuture<MessageId> lastSendFuture;
        synchronized (ProducerImpl.this) {
            if (isBatchMessagingEnabled()) {
                batchMessageAndSend();
            }
            lastSendFuture = this.lastSendFuture;
        }
        return lastSendFuture.thenApply(ignored -> null);
    }

    @Override
    protected void triggerFlush() {
        if (isBatchMessagingEnabled()) {
            synchronized (ProducerImpl.this) {
                batchMessageAndSend();
            }
        }
    }

    // must acquire semaphore before enqueuing
    private void batchMessageAndSend() {
        if (log.isDebugEnabled()) {
            log.debug("[{}] [{}] Batching the messages from the batch container with {} messages", topic, producerName,
                    batchMessageContainer.getNumMessagesInBatch());
        }
        if (!batchMessageContainer.isEmpty()) {
            try {
                List<OpSendMsg> opSendMsgs;
                if (batchMessageContainer.isMultiBatches()) {
                    opSendMsgs = batchMessageContainer.createOpSendMsgs();
                } else {
                    opSendMsgs = Collections.singletonList(batchMessageContainer.createOpSendMsg());
                }
                batchMessageContainer.clear();
                for (OpSendMsg opSendMsg : opSendMsgs) {
                    processOpSendMsg(opSendMsg);
                }
            } catch (PulsarClientException e) {
                Thread.currentThread().interrupt();
                semaphore.release(batchMessageContainer.getNumMessagesInBatch());
            } catch (Throwable t) {
                semaphore.release(batchMessageContainer.getNumMessagesInBatch());
                log.warn("[{}] [{}] error while create opSendMsg by batch message container", topic, producerName, t);
            }
        }
    }

    private void processOpSendMsg(OpSendMsg op) {
        try {
            if (op.msg != null && isBatchMessagingEnabled()) {
                batchMessageAndSend();
            }
            pendingMessages.put(op);
            ClientCnx cnx = cnx();
            if (isConnected()) {
                if (op.msg != null && op.msg.getSchemaState() == None) {
                    tryRegisterSchema(cnx, op.msg, op.callback);
                    return;
                }
                // If we do have a connection, the message is sent immediately, otherwise we'll try again once a new
                // connection is established
                op.cmd.retain();
                cnx.ctx().channel().eventLoop().execute(WriteInEventLoopCallback.create(this, cnx, op));
                stats.updateNumMsgsSent(op.numMessagesInBatch, op.batchSizeByte);
            } else {
                if (log.isDebugEnabled()) {
                    log.debug("[{}] [{}] Connection is not ready -- sequenceId {}", topic, producerName,
                        op.sequenceId);
                }
            }
        } catch (InterruptedException ie) {
            Thread.currentThread().interrupt();
            semaphore.release(op.numMessagesInBatch);
            if (op != null) {
                op.callback.sendComplete(new PulsarClientException(ie));
            }
        } catch (Throwable t) {
            semaphore.release(op.numMessagesInBatch);
            log.warn("[{}] [{}] error while closing out batch -- {}", topic, producerName, t);
            if (op != null) {
                op.callback.sendComplete(new PulsarClientException(t));
            }
        }
    }

    private void recoverProcessOpSendMsgFrom(ClientCnx cnx, MessageImpl from) {
        final boolean stripChecksum = cnx.getRemoteEndpointProtocolVersion() < brokerChecksumSupportedVersion();
        Iterator<OpSendMsg> msgIterator = pendingMessages.iterator();
        OpSendMsg pendingRegisteringOp = null;
        while (msgIterator.hasNext()) {
            OpSendMsg op = msgIterator.next();
            if (from != null) {
                if (op.msg == from) {
                    from = null;
                } else {
                    continue;
                }
            }
            if (op.msg != null) {
                if (op.msg.getSchemaState() == None) {
                    if (!rePopulateMessageSchema(op.msg)) {
                        pendingRegisteringOp = op;
                        break;
                    }
                } else if (op.msg.getSchemaState() == Broken) {
                    op.recycle();
                    msgIterator.remove();
                    continue;
                }
            }
            if (op.cmd == null) {
                checkState(op.rePopulate != null);
                op.rePopulate.run();
            }
            if (stripChecksum) {
                stripChecksum(op);
            }
            op.cmd.retain();
            if (log.isDebugEnabled()) {
                log.debug("[{}] [{}] Re-Sending message in cnx {}, sequenceId {}", topic, producerName,
                          cnx.channel(), op.sequenceId);
            }
            cnx.ctx().write(op.cmd, cnx.ctx().voidPromise());
            stats.updateNumMsgsSent(op.numMessagesInBatch, op.batchSizeByte);
        }
        cnx.ctx().flush();
        if (!changeToReadyState()) {
            // Producer was closed while reconnecting, close the connection to make sure the broker
            // drops the producer on its side
            cnx.channel().close();
            return;
        }
        if (pendingRegisteringOp != null) {
            tryRegisterSchema(cnx, pendingRegisteringOp.msg, pendingRegisteringOp.callback);
        }
    }

    public long getDelayInMillis() {
        OpSendMsg firstMsg = pendingMessages.peek();
        if (firstMsg != null) {
            return System.currentTimeMillis() - firstMsg.createdAt;
        }
        return 0L;
    }

    public String getConnectionId() {
        return cnx() != null ? connectionId : null;
    }

    public String getConnectedSince() {
        return cnx() != null ? connectedSince : null;
    }

    public int getPendingQueueSize() {
        return pendingMessages.size();
    }

    @Override
    public ProducerStatsRecorder getStats() {
        return stats;
    }

    public String getProducerName() {
        return producerName;
    }

    // wrapper for connection methods
    ClientCnx cnx() {
        return this.connectionHandler.cnx();
    }

    void resetBackoff() {
        this.connectionHandler.resetBackoff();
    }

    void connectionClosed(ClientCnx cnx) {
        this.connectionHandler.connectionClosed(cnx);
    }

    ClientCnx getClientCnx() {
        return this.connectionHandler.getClientCnx();
    }

    void setClientCnx(ClientCnx clientCnx) {
        this.connectionHandler.setClientCnx(clientCnx);
    }

    void reconnectLater(Throwable exception) {
        this.connectionHandler.reconnectLater(exception);
    }

    void grabCnx() {
        this.connectionHandler.grabCnx();
    }

    private static final Logger log = LoggerFactory.getLogger(ProducerImpl.class);
}<|MERGE_RESOLUTION|>--- conflicted
+++ resolved
@@ -381,13 +381,8 @@
                 if (canAddToBatch(msg)) {
                     // handle boundary cases where message being added would exceed
                     // batch size and/or max message size
-<<<<<<< HEAD
-                    if (batchMessageContainer.haveEnoughSpace(msg)) {
+                    if (canAddToCurrentBatch(msg)) {
                         boolean isBatchFull = batchMessageContainer.add(msg, callback);
-=======
-                    if (canAddToCurrentBatch(msg)) {
-                        batchMessageContainer.add(msg, callback);
->>>>>>> cfef0fb4
                         lastSendFuture = callback.getFuture();
                         payload.release();
                         if (isBatchFull) {
