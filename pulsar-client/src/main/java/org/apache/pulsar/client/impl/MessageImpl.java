/**
 * Licensed to the Apache Software Foundation (ASF) under one
 * or more contributor license agreements.  See the NOTICE file
 * distributed with this work for additional information
 * regarding copyright ownership.  The ASF licenses this file
 * to you under the Apache License, Version 2.0 (the
 * "License"); you may not use this file except in compliance
 * with the License.  You may obtain a copy of the License at
 *
 *   http://www.apache.org/licenses/LICENSE-2.0
 *
 * Unless required by applicable law or agreed to in writing,
 * software distributed under the License is distributed on an
 * "AS IS" BASIS, WITHOUT WARRANTIES OR CONDITIONS OF ANY
 * KIND, either express or implied.  See the License for the
 * specific language governing permissions and limitations
 * under the License.
 */
package org.apache.pulsar.client.impl;

import static com.google.common.base.Preconditions.checkNotNull;

import com.google.common.collect.Maps;

import io.netty.buffer.ByteBuf;
import io.netty.buffer.Unpooled;
import io.netty.util.Recycler;
import io.netty.util.Recycler.Handle;

import java.io.IOException;
import java.nio.ByteBuffer;
import java.util.Collections;
import java.util.List;
import java.util.Map;
import java.util.Optional;
import java.util.concurrent.TimeUnit;
import java.util.stream.Collectors;

import org.apache.pulsar.client.api.Message;
import org.apache.pulsar.client.api.MessageId;
import org.apache.pulsar.client.api.Schema;
import org.apache.pulsar.common.api.Commands;
import org.apache.pulsar.common.api.EncryptionContext;
import org.apache.pulsar.common.api.proto.PulsarApi;
import org.apache.pulsar.common.api.proto.PulsarApi.KeyValue;
import org.apache.pulsar.common.api.proto.PulsarApi.MessageMetadata;

public class MessageImpl<T> implements Message<T> {

    protected MessageId messageId;
    private MessageMetadata.Builder msgMetadataBuilder;
    private ClientCnx cnx;
    private ByteBuf payload;
    private Schema<T> schema;
    private Optional<EncryptionContext> encryptionCtx = Optional.empty();

    private String topic; // only set for incoming messages
    transient private Map<String, String> properties;

    // Constructor for out-going message
    static <T> MessageImpl<T> create(MessageMetadata.Builder msgMetadataBuilder, ByteBuffer payload, Schema<T> schema) {
        @SuppressWarnings("unchecked")
        MessageImpl<T> msg = (MessageImpl<T>) RECYCLER.get();
        msg.msgMetadataBuilder = msgMetadataBuilder;
        msg.messageId = null;
        msg.topic = null;
        msg.cnx = null;
        msg.payload = Unpooled.wrappedBuffer(payload);
        msg.properties = null;
        msg.schema = schema;
        return msg;
    }

    // Constructor for incoming message
    MessageImpl(String topic, MessageIdImpl messageId, MessageMetadata msgMetadata,
                ByteBuf payload, ClientCnx cnx, Schema<T> schema) {
        this(topic, messageId, msgMetadata, payload, null, cnx, schema);
    }

<<<<<<< HEAD
    MessageImpl(String topic, MessageIdImpl messageId, MessageMetadata msgMetadata, ByteBuf payload,
                Optional<EncryptionContext> encryptionCtx, ClientCnx cnx, Schema<T> schema) {
=======
    MessageImpl(MessageIdImpl messageId, MessageMetadata msgMetadata, ByteBuf payload,
            Optional<EncryptionContext> encryptionCtx, ClientCnx cnx, Schema<T> schema) {
>>>>>>> 7af63740
        this.msgMetadataBuilder = MessageMetadata.newBuilder(msgMetadata);
        this.messageId = messageId;
        this.topic = topic;
        this.cnx = cnx;

        // Need to make a copy since the passed payload is using a ref-count buffer that we don't know when could
        // release, since the Message is passed to the user. Also, the passed ByteBuf is coming from network and is
        // backed by a direct buffer which we could not expose as a byte[]
        this.payload = Unpooled.copiedBuffer(payload);
        this.encryptionCtx = encryptionCtx;

        if (msgMetadata.getPropertiesCount() > 0) {
            this.properties = Collections.unmodifiableMap(msgMetadataBuilder.getPropertiesList().stream()
                    .collect(Collectors.toMap(KeyValue::getKey, KeyValue::getValue)));
        } else {
            properties = Collections.emptyMap();
        }
        this.schema = schema;
    }

    MessageImpl(String topic, BatchMessageIdImpl batchMessageIdImpl, MessageMetadata msgMetadata,
                PulsarApi.SingleMessageMetadata singleMessageMetadata, ByteBuf payload,
                Optional<EncryptionContext> encryptionCtx, ClientCnx cnx, Schema<T> schema) {
        this.msgMetadataBuilder = MessageMetadata.newBuilder(msgMetadata);
        this.messageId = batchMessageIdImpl;
        this.topic = topic;
        this.cnx = cnx;

        this.payload = Unpooled.copiedBuffer(payload);
        this.encryptionCtx = encryptionCtx;

        if (singleMessageMetadata.getPropertiesCount() > 0) {
            Map<String, String> properties = Maps.newTreeMap();
            for (KeyValue entry : singleMessageMetadata.getPropertiesList()) {
                properties.put(entry.getKey(), entry.getValue());
            }
            this.properties = Collections.unmodifiableMap(properties);
        } else {
            properties = Collections.emptyMap();
        }

        if (singleMessageMetadata.hasPartitionKey()) {
            msgMetadataBuilder.setPartitionKey(singleMessageMetadata.getPartitionKey());
        }

        if (singleMessageMetadata.hasEventTime()) {
            msgMetadataBuilder.setEventTime(singleMessageMetadata.getEventTime());
        }

        this.schema = schema;
    }

    public MessageImpl(String topic, String msgId, Map<String, String> properties,
                       ByteBuf payload, Schema<T> schema) {
        String[] data = msgId.split(":");
        long ledgerId = Long.parseLong(data[0]);
        long entryId = Long.parseLong(data[1]);
        if (data.length == 3) {
            this.messageId = new BatchMessageIdImpl(ledgerId, entryId, -1, Integer.parseInt(data[2]));
        } else {
            this.messageId = new MessageIdImpl(ledgerId, entryId, -1);
        }
        this.topic = topic;
        this.cnx = null;
        this.payload = payload;
        this.properties = Collections.unmodifiableMap(properties);
    }

    public static MessageImpl<byte[]> deserialize(ByteBuf headersAndPayload) throws IOException {
        @SuppressWarnings("unchecked")
        MessageImpl<byte[]> msg = (MessageImpl<byte[]>) RECYCLER.get();
        MessageMetadata msgMetadata = Commands.parseMessageMetadata(headersAndPayload);

        msg.msgMetadataBuilder = MessageMetadata.newBuilder(msgMetadata);
        msgMetadata.recycle();
        msg.payload = headersAndPayload;
        msg.messageId = null;
        msg.topic = null;
        msg.cnx = null;
        msg.properties = Collections.emptyMap();
        return msg;
    }

    public void setReplicatedFrom(String cluster) {
        checkNotNull(msgMetadataBuilder);
        msgMetadataBuilder.setReplicatedFrom(cluster);
    }

    public boolean isReplicated() {
        checkNotNull(msgMetadataBuilder);
        return msgMetadataBuilder.hasReplicatedFrom();
    }

    public String getReplicatedFrom() {
        checkNotNull(msgMetadataBuilder);
        return msgMetadataBuilder.getReplicatedFrom();
    }

    @Override
    public long getPublishTime() {
        checkNotNull(msgMetadataBuilder);
        return msgMetadataBuilder.getPublishTime();
    }

    @Override
    public long getEventTime() {
        checkNotNull(msgMetadataBuilder);
        if (msgMetadataBuilder.hasEventTime()) {
            return msgMetadataBuilder.getEventTime();
        }
        return 0;
    }

    public boolean isExpired(int messageTTLInSeconds) {
        return messageTTLInSeconds != 0
                && System.currentTimeMillis() > (getPublishTime() + TimeUnit.SECONDS.toMillis(messageTTLInSeconds));
    }

    @Override
    public byte[] getData() {
        if (payload.arrayOffset() == 0 && payload.capacity() == payload.array().length) {
            return payload.array();
        } else {
            // Need to copy into a smaller byte array
            byte[] data = new byte[payload.readableBytes()];
            payload.readBytes(data);
            return data;
        }
    }

    @Override
    public T getValue() {
        return schema.decode(getData());
    }

    public long getSequenceId() {
        checkNotNull(msgMetadataBuilder);
        if (msgMetadataBuilder.hasSequenceId()) {
            return msgMetadataBuilder.getSequenceId();
        }
        return -1;
    }

    @Override
    public String getProducerName() {
        checkNotNull(msgMetadataBuilder);
        if (msgMetadataBuilder.hasProducerName()) {
            return msgMetadataBuilder.getProducerName();
        }
        return null;
    }

    ByteBuf getDataBuffer() {
        return payload;
    }

    @Override
    public MessageId getMessageId() {
        checkNotNull(messageId, "Cannot get the message id of a message that was not received");
        return messageId;
    }

    @Override
    public synchronized Map<String, String> getProperties() {
        if (this.properties == null) {
            if (msgMetadataBuilder.getPropertiesCount() > 0) {
                this.properties = Collections.unmodifiableMap(msgMetadataBuilder.getPropertiesList().stream()
                        .collect(Collectors.toMap(KeyValue::getKey, KeyValue::getValue)));
            } else {
                this.properties = Collections.emptyMap();
            }
        }
        return this.properties;
    }

    @Override
    public boolean hasProperty(String name) {
        return getProperties().containsKey(name);
    }

    @Override
    public String getProperty(String name) {
        return properties.get(name);
    }

    MessageMetadata.Builder getMessageBuilder() {
        return msgMetadataBuilder;
    }

    @Override
    public boolean hasKey() {
        checkNotNull(msgMetadataBuilder);
        return msgMetadataBuilder.hasPartitionKey();
    }

    @Override
    public String getTopicName() {
        return topic;
    }

    @Override
    public String getKey() {
        checkNotNull(msgMetadataBuilder);
        return msgMetadataBuilder.getPartitionKey();
    }

    public ClientCnx getCnx() {
        return cnx;
    }

    public void recycle() {
        msgMetadataBuilder = null;
        messageId = null;
        topic = null;
        payload = null;
        properties = null;

        if (recyclerHandle != null) {
            recyclerHandle.recycle(this);
        }
    }

    private MessageImpl(Handle<MessageImpl<?>> recyclerHandle) {
        this.recyclerHandle = recyclerHandle;
    }

    private Handle<MessageImpl<?>> recyclerHandle;

    private final static Recycler<MessageImpl<?>> RECYCLER = new Recycler<MessageImpl<?>>() {
        @Override
        protected MessageImpl<?> newObject(Handle<MessageImpl<?>> handle) {
            return new MessageImpl<>(handle);
        }
    };

    public boolean hasReplicateTo() {
        checkNotNull(msgMetadataBuilder);
        return msgMetadataBuilder.getReplicateToCount() > 0;
    }

    public List<String> getReplicateTo() {
        checkNotNull(msgMetadataBuilder);
        return msgMetadataBuilder.getReplicateToList();
    }

    void setMessageId(MessageIdImpl messageId) {
        this.messageId = messageId;
    }

    @Override
    public Optional<EncryptionContext> getEncryptionCtx() {
        return encryptionCtx;
    }
}<|MERGE_RESOLUTION|>--- conflicted
+++ resolved
@@ -77,13 +77,8 @@
         this(topic, messageId, msgMetadata, payload, null, cnx, schema);
     }
 
-<<<<<<< HEAD
     MessageImpl(String topic, MessageIdImpl messageId, MessageMetadata msgMetadata, ByteBuf payload,
                 Optional<EncryptionContext> encryptionCtx, ClientCnx cnx, Schema<T> schema) {
-=======
-    MessageImpl(MessageIdImpl messageId, MessageMetadata msgMetadata, ByteBuf payload,
-            Optional<EncryptionContext> encryptionCtx, ClientCnx cnx, Schema<T> schema) {
->>>>>>> 7af63740
         this.msgMetadataBuilder = MessageMetadata.newBuilder(msgMetadata);
         this.messageId = messageId;
         this.topic = topic;
