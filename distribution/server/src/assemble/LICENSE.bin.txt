
                                 Apache License
                           Version 2.0, January 2004
                        http://www.apache.org/licenses/

   TERMS AND CONDITIONS FOR USE, REPRODUCTION, AND DISTRIBUTION

   1. Definitions.

      "License" shall mean the terms and conditions for use, reproduction,
      and distribution as defined by Sections 1 through 9 of this document.

      "Licensor" shall mean the copyright owner or entity authorized by
      the copyright owner that is granting the License.

      "Legal Entity" shall mean the union of the acting entity and all
      other entities that control, are controlled by, or are under common
      control with that entity. For the purposes of this definition,
      "control" means (i) the power, direct or indirect, to cause the
      direction or management of such entity, whether by contract or
      otherwise, or (ii) ownership of fifty percent (50%) or more of the
      outstanding shares, or (iii) beneficial ownership of such entity.

      "You" (or "Your") shall mean an individual or Legal Entity
      exercising permissions granted by this License.

      "Source" form shall mean the preferred form for making modifications,
      including but not limited to software source code, documentation
      source, and configuration files.

      "Object" form shall mean any form resulting from mechanical
      transformation or translation of a Source form, including but
      not limited to compiled object code, generated documentation,
      and conversions to other media types.

      "Work" shall mean the work of authorship, whether in Source or
      Object form, made available under the License, as indicated by a
      copyright notice that is included in or attached to the work
      (an example is provided in the Appendix below).

      "Derivative Works" shall mean any work, whether in Source or Object
      form, that is based on (or derived from) the Work and for which the
      editorial revisions, annotations, elaborations, or other modifications
      represent, as a whole, an original work of authorship. For the purposes
      of this License, Derivative Works shall not include works that remain
      separable from, or merely link (or bind by name) to the interfaces of,
      the Work and Derivative Works thereof.

      "Contribution" shall mean any work of authorship, including
      the original version of the Work and any modifications or additions
      to that Work or Derivative Works thereof, that is intentionally
      submitted to Licensor for inclusion in the Work by the copyright owner
      or by an individual or Legal Entity authorized to submit on behalf of
      the copyright owner. For the purposes of this definition, "submitted"
      means any form of electronic, verbal, or written communication sent
      to the Licensor or its representatives, including but not limited to
      communication on electronic mailing lists, source code control systems,
      and issue tracking systems that are managed by, or on behalf of, the
      Licensor for the purpose of discussing and improving the Work, but
      excluding communication that is conspicuously marked or otherwise
      designated in writing by the copyright owner as "Not a Contribution."

      "Contributor" shall mean Licensor and any individual or Legal Entity
      on behalf of whom a Contribution has been received by Licensor and
      subsequently incorporated within the Work.

   2. Grant of Copyright License. Subject to the terms and conditions of
      this License, each Contributor hereby grants to You a perpetual,
      worldwide, non-exclusive, no-charge, royalty-free, irrevocable
      copyright license to reproduce, prepare Derivative Works of,
      publicly display, publicly perform, sublicense, and distribute the
      Work and such Derivative Works in Source or Object form.

   3. Grant of Patent License. Subject to the terms and conditions of
      this License, each Contributor hereby grants to You a perpetual,
      worldwide, non-exclusive, no-charge, royalty-free, irrevocable
      (except as stated in this section) patent license to make, have made,
      use, offer to sell, sell, import, and otherwise transfer the Work,
      where such license applies only to those patent claims licensable
      by such Contributor that are necessarily infringed by their
      Contribution(s) alone or by combination of their Contribution(s)
      with the Work to which such Contribution(s) was submitted. If You
      institute patent litigation against any entity (including a
      cross-claim or counterclaim in a lawsuit) alleging that the Work
      or a Contribution incorporated within the Work constitutes direct
      or contributory patent infringement, then any patent licenses
      granted to You under this License for that Work shall terminate
      as of the date such litigation is filed.

   4. Redistribution. You may reproduce and distribute copies of the
      Work or Derivative Works thereof in any medium, with or without
      modifications, and in Source or Object form, provided that You
      meet the following conditions:

      (a) You must give any other recipients of the Work or
          Derivative Works a copy of this License; and

      (b) You must cause any modified files to carry prominent notices
          stating that You changed the files; and

      (c) You must retain, in the Source form of any Derivative Works
          that You distribute, all copyright, patent, trademark, and
          attribution notices from the Source form of the Work,
          excluding those notices that do not pertain to any part of
          the Derivative Works; and

      (d) If the Work includes a "NOTICE" text file as part of its
          distribution, then any Derivative Works that You distribute must
          include a readable copy of the attribution notices contained
          within such NOTICE file, excluding those notices that do not
          pertain to any part of the Derivative Works, in at least one
          of the following places: within a NOTICE text file distributed
          as part of the Derivative Works; within the Source form or
          documentation, if provided along with the Derivative Works; or,
          within a display generated by the Derivative Works, if and
          wherever such third-party notices normally appear. The contents
          of the NOTICE file are for informational purposes only and
          do not modify the License. You may add Your own attribution
          notices within Derivative Works that You distribute, alongside
          or as an addendum to the NOTICE text from the Work, provided
          that such additional attribution notices cannot be construed
          as modifying the License.

      You may add Your own copyright statement to Your modifications and
      may provide additional or different license terms and conditions
      for use, reproduction, or distribution of Your modifications, or
      for any such Derivative Works as a whole, provided Your use,
      reproduction, and distribution of the Work otherwise complies with
      the conditions stated in this License.

   5. Submission of Contributions. Unless You explicitly state otherwise,
      any Contribution intentionally submitted for inclusion in the Work
      by You to the Licensor shall be under the terms and conditions of
      this License, without any additional terms or conditions.
      Notwithstanding the above, nothing herein shall supersede or modify
      the terms of any separate license agreement you may have executed
      with Licensor regarding such Contributions.

   6. Trademarks. This License does not grant permission to use the trade
      names, trademarks, service marks, or product names of the Licensor,
      except as required for reasonable and customary use in describing the
      origin of the Work and reproducing the content of the NOTICE file.

   7. Disclaimer of Warranty. Unless required by applicable law or
      agreed to in writing, Licensor provides the Work (and each
      Contributor provides its Contributions) on an "AS IS" BASIS,
      WITHOUT WARRANTIES OR CONDITIONS OF ANY KIND, either express or
      implied, including, without limitation, any warranties or conditions
      of TITLE, NON-INFRINGEMENT, MERCHANTABILITY, or FITNESS FOR A
      PARTICULAR PURPOSE. You are solely responsible for determining the
      appropriateness of using or redistributing the Work and assume any
      risks associated with Your exercise of permissions under this License.

   8. Limitation of Liability. In no event and under no legal theory,
      whether in tort (including negligence), contract, or otherwise,
      unless required by applicable law (such as deliberate and grossly
      negligent acts) or agreed to in writing, shall any Contributor be
      liable to You for damages, including any direct, indirect, special,
      incidental, or consequential damages of any character arising as a
      result of this License or out of the use or inability to use the
      Work (including but not limited to damages for loss of goodwill,
      work stoppage, computer failure or malfunction, or any and all
      other commercial damages or losses), even if such Contributor
      has been advised of the possibility of such damages.

   9. Accepting Warranty or Additional Liability. While redistributing
      the Work or Derivative Works thereof, You may choose to offer,
      and charge a fee for, acceptance of support, warranty, indemnity,
      or other liability obligations and/or rights consistent with this
      License. However, in accepting such obligations, You may act only
      on Your own behalf and on Your sole responsibility, not on behalf
      of any other Contributor, and only if You agree to indemnify,
      defend, and hold each Contributor harmless for any liability
      incurred by, or claims asserted against, such Contributor by reason
      of your accepting any such warranty or additional liability.

   END OF TERMS AND CONDITIONS

   APPENDIX: How to apply the Apache License to your work.

      To apply the Apache License to your work, attach the following
      boilerplate notice, with the fields enclosed by brackets "[]"
      replaced with your own identifying information. (Don't include
      the brackets!)  The text should be enclosed in the appropriate
      comment syntax for the file format. We also recommend that a
      file or class name and description of purpose be included on the
      same "printed page" as the copyright notice for easier
      identification within third-party archives.

   Copyright [yyyy] [name of copyright owner]

   Licensed under the Apache License, Version 2.0 (the "License");
   you may not use this file except in compliance with the License.
   You may obtain a copy of the License at

       http://www.apache.org/licenses/LICENSE-2.0

   Unless required by applicable law or agreed to in writing, software
   distributed under the License is distributed on an "AS IS" BASIS,
   WITHOUT WARRANTIES OR CONDITIONS OF ANY KIND, either express or implied.
   See the License for the specific language governing permissions and
   limitations under the License.

----------------------------------------------------------------------------------------------------

pulsar-common/src/main/java/org/apache/pulsar/common/util/protobuf/ByteBufCoded{Input,Output}Stream.java

Copyright 2014, Google Inc.  All rights reserved.

Redistribution and use in source and binary forms, with or without
modification, are permitted provided that the following conditions are
met:

    * Redistributions of source code must retain the above copyright
notice, this list of conditions and the following disclaimer.
    * Redistributions in binary form must reproduce the above
copyright notice, this list of conditions and the following disclaimer
in the documentation and/or other materials provided with the
distribution.
    * Neither the name of Google Inc. nor the names of its
contributors may be used to endorse or promote products derived from
this software without specific prior written permission.

THIS SOFTWARE IS PROVIDED BY THE COPYRIGHT HOLDERS AND CONTRIBUTORS
"AS IS" AND ANY EXPRESS OR IMPLIED WARRANTIES, INCLUDING, BUT NOT
LIMITED TO, THE IMPLIED WARRANTIES OF MERCHANTABILITY AND FITNESS FOR
A PARTICULAR PURPOSE ARE DISCLAIMED. IN NO EVENT SHALL THE COPYRIGHT
OWNER OR CONTRIBUTORS BE LIABLE FOR ANY DIRECT, INDIRECT, INCIDENTAL,
SPECIAL, EXEMPLARY, OR CONSEQUENTIAL DAMAGES (INCLUDING, BUT NOT
LIMITED TO, PROCUREMENT OF SUBSTITUTE GOODS OR SERVICES; LOSS OF USE,
DATA, OR PROFITS; OR BUSINESS INTERRUPTION) HOWEVER CAUSED AND ON ANY
THEORY OF LIABILITY, WHETHER IN CONTRACT, STRICT LIABILITY, OR TORT
(INCLUDING NEGLIGENCE OR OTHERWISE) ARISING IN ANY WAY OUT OF THE USE
OF THIS SOFTWARE, EVEN IF ADVISED OF THE POSSIBILITY OF SUCH DAMAGE.

Code generated by the Protocol Buffer compiler is owned by the owner
of the input file used when generating it.  This code is not
standalone and requires a support library to be linked with it.  This
support library is itself covered by the above license.

----------------------------------------------------------------------------------------------------

pulsar-client-cpp/lib/lz4/lz4.{h,c}

LZ4 - Fast LZ compression algorithm
Copyright (C) 2011-2015, Yann Collet.

BSD 2-Clause License (http://www.opensource.org/licenses/bsd-license.php)

Redistribution and use in source and binary forms, with or without
modification, are permitted provided that the following conditions are
met:

    * Redistributions of source code must retain the above copyright
notice, this list of conditions and the following disclaimer.
    * Redistributions in binary form must reproduce the above
copyright notice, this list of conditions and the following disclaimer
in the documentation and/or other materials provided with the
distribution.

THIS SOFTWARE IS PROVIDED BY THE COPYRIGHT HOLDERS AND CONTRIBUTORS
"AS IS" AND ANY EXPRESS OR IMPLIED WARRANTIES, INCLUDING, BUT NOT
LIMITED TO, THE IMPLIED WARRANTIES OF MERCHANTABILITY AND FITNESS FOR
A PARTICULAR PURPOSE ARE DISCLAIMED. IN NO EVENT SHALL THE COPYRIGHT
OWNER OR CONTRIBUTORS BE LIABLE FOR ANY DIRECT, INDIRECT, INCIDENTAL,
SPECIAL, EXEMPLARY, OR CONSEQUENTIAL DAMAGES (INCLUDING, BUT NOT
LIMITED TO, PROCUREMENT OF SUBSTITUTE GOODS OR SERVICES; LOSS OF USE,
DATA, OR PROFITS; OR BUSINESS INTERRUPTION) HOWEVER CAUSED AND ON ANY
THEORY OF LIABILITY, WHETHER IN CONTRACT, STRICT LIABILITY, OR TORT
(INCLUDING NEGLIGENCE OR OTHERWISE) ARISING IN ANY WAY OUT OF THE USE
OF THIS SOFTWARE, EVEN IF ADVISED OF THE POSSIBILITY OF SUCH DAMAGE.

You can contact the author at :
- LZ4 source repository : https://github.com/Cyan4973/lz4
- LZ4 public forum : https://groups.google.com/forum/#!forum/lz4c

----------------------------------------------------------------------------------------------------

pulsar-client-cpp/lib/checksum/crc32c_sw.cc

/* crc32c.c -- compute CRC-32C using the Intel crc32 instruction
 * Copyright (C) 2013 Mark Adler
 * Version 1.1  1 Aug 2013  Mark Adler
 */

/*
 This software is provided 'as-is', without any express or implied
 warranty.  In no event will the author be held liable for any damages
 arising from the use of this software.

 Permission is granted to anyone to use this software for any purpose,
 including commercial applications, and to alter it and redistribute it
 freely, subject to the following restrictions:

 1. The origin of this software must not be misrepresented; you must not
 claim that you wrote the original software. If you use this software
 in a product, an acknowledgment in the product documentation would be
 appreciated but is not required.
 2. Altered source versions must be plainly marked as such, and must not be
 misrepresented as being the original software.
 3. This notice may not be removed or altered from any source distribution.

 Mark Adler
 madler@alumni.caltech.edu
 */

----------------------------------------------------------------------------------------------------

This projects includes binary packages with the following licenses:

The Apache Software License, Version 2.0
 * JCommander -- com.beust-jcommander-1.48.jar
 * High Performance Primitive Collections for Java -- com.carrotsearch-hppc-0.7.3.jar
 * Jackson
     - org.codehaus.jackson-jackson-core-asl-1.9.13.jar
     - org.codehaus.jackson-jackson-mapper-asl-1.9.13.jar
     - com.fasterxml.jackson.core-jackson-annotations-2.9.9.jar
     - com.fasterxml.jackson.core-jackson-core-2.9.9.jar
     - com.fasterxml.jackson.core-jackson-databind-2.9.9.3.jar
     - com.fasterxml.jackson.dataformat-jackson-dataformat-yaml-2.9.9.jar
     - com.fasterxml.jackson.jaxrs-jackson-jaxrs-base-2.9.9.jar
     - com.fasterxml.jackson.jaxrs-jackson-jaxrs-json-provider-2.9.9.jar
     - com.fasterxml.jackson.module-jackson-module-jaxb-annotations-2.9.9.jar
     - com.fasterxml.jackson.module-jackson-module-jsonSchema-2.9.9.jar
 * Caffeine -- com.github.ben-manes.caffeine-caffeine-2.6.2.jar
 * Proto Google Common Protos -- com.google.api.grpc-proto-google-common-protos-1.12.0.jar
 * Gson -- com.google.code.gson-gson-2.8.2.jar
 * Guava
    - com.google.guava-guava-25.1-jre.jar
 * J2ObjC Annotations -- com.google.j2objc-j2objc-annotations-1.1.jar
 * Netty Reactive Streams -- com.typesafe.netty-netty-reactive-streams-2.0.0.jar
 * Swagger
    - io.swagger-swagger-annotations-1.5.21.jar
    - io.swagger-swagger-core-1.5.21.jar
    - io.swagger-swagger-models-1.5.21.jar
 * DataSketches
    - com.yahoo.datasketches-memory-0.8.3.jar
    - com.yahoo.datasketches-sketches-core-0.8.3.jar
 * Apache Commons
    - commons-cli-commons-cli-1.2.jar
    - commons-codec-commons-codec-1.10.jar
    - commons-collections-commons-collections-3.2.2.jar
    - commons-configuration-commons-configuration-1.10.jar
    - commons-io-commons-io-2.5.jar
    - commons-lang-commons-lang-2.6.jar
    - commons-logging-commons-logging-1.1.1.jar
    - org.apache.commons-commons-collections4-4.1.jar
    - org.apache.commons-commons-compress-1.19.jar
    - org.apache.commons-commons-lang3-3.4.jar
 * Netty
    - io.netty-netty-buffer-4.1.43.Final.jar
    - io.netty-netty-codec-4.1.43.Final.jar
    - io.netty-netty-codec-dns-4.1.43.Final.jar
    - io.netty-netty-codec-http-4.1.43.Final.jar
    - io.netty-netty-codec-http2-4.1.43.Final.jar
    - io.netty-netty-codec-socks-4.1.43.Final.jar
    - io.netty-netty-common-4.1.43.Final.jar
    - io.netty-netty-handler-4.1.43.Final.jar
    - io.netty-netty-handler-proxy-4.1.43.Final.jar
    - io.netty-netty-resolver-4.1.43.Final.jar
    - io.netty-netty-resolver-dns-4.1.43.Final.jar
    - io.netty-netty-transport-4.1.43.Final.jar
    - io.netty-netty-transport-native-epoll-4.1.33.Final-linux-x86_64.jar
    - io.netty-netty-transport-native-epoll-4.1.43.Final.jar
    - io.netty-netty-transport-native-unix-common-4.1.43.Final.jar
    - io.netty-netty-tcnative-boringssl-static-2.0.26.Final.jar
 * Prometheus client
    - io.prometheus-simpleclient-0.5.0.jar
    - io.prometheus-simpleclient_common-0.5.0.jar
    - io.prometheus-simpleclient_hotspot-0.5.0.jar
    - io.prometheus-simpleclient_servlet-0.5.0.jar
    - io.prometheus-simpleclient_log4j2-0.5.0.jar
    - io.prometheus-simpleclient_jetty-0.5.0.jar
    - io.prometheus-simpleclient_caffeine-0.5.0.jar
 * Bean Validation API -- javax.validation-validation-api-1.1.0.Final.jar
 * Log4J
    - log4j-log4j-1.2.17.jar
    - org.apache.logging.log4j-log4j-api-2.10.0.jar
    - org.apache.logging.log4j-log4j-core-2.10.0.jar
    - org.apache.logging.log4j-log4j-slf4j-impl-2.10.0.jar
    - org.apache.logging.log4j-log4j-web-2.10.0.jar
 * Java Native Access JNA -- net.java.dev.jna-jna-4.2.0.jar
 * BookKeeper
<<<<<<< HEAD
    - org.apache.bookkeeper-bookkeeper-common-4.9.2.jar
    - org.apache.bookkeeper-bookkeeper-common-allocator-4.9.2.jar
    - org.apache.bookkeeper-bookkeeper-proto-4.9.2.jar
    - org.apache.bookkeeper-bookkeeper-server-4.9.2.jar
    - org.apache.bookkeeper-bookkeeper-tools-framework-4.9.2.jar
    - org.apache.bookkeeper-circe-checksum-4.9.2.jar
    - org.apache.bookkeeper-cpu-affinity-4.9.2.jar
    - org.apache.bookkeeper-statelib-4.9.2.jar
    - org.apache.bookkeeper-stream-storage-api-4.9.2.jar
    - org.apache.bookkeeper-stream-storage-common-4.9.2.jar
    - org.apache.bookkeeper-stream-storage-java-client-4.9.2.jar
    - org.apache.bookkeeper-stream-storage-java-client-base-4.9.2.jar
    - org.apache.bookkeeper-stream-storage-proto-4.9.2.jar
    - org.apache.bookkeeper-stream-storage-server-4.9.2.jar
    - org.apache.bookkeeper-stream-storage-service-api-4.9.2.jar
    - org.apache.bookkeeper-stream-storage-service-impl-4.9.2.jar
    - org.apache.bookkeeper.http-http-server-4.9.2.jar
    - org.apache.bookkeeper.http-vertx-http-server-4.9.2.jar
    - org.apache.bookkeeper.stats-bookkeeper-stats-api-4.9.2.jar
    - org.apache.bookkeeper.stats-prometheus-metrics-provider-4.9.2.jar
    - org.apache.bookkeeper.tests-stream-storage-tests-common-4.9.2.jar
    - org.apache.distributedlog-distributedlog-common-4.9.2.jar
    - org.apache.distributedlog-distributedlog-core-4.9.2-tests.jar
    - org.apache.distributedlog-distributedlog-core-4.9.2.jar
    - org.apache.distributedlog-distributedlog-protocol-4.9.2.jar
    - org.apache.bookkeeper.stats-codahale-metrics-provider-4.9.2.jar
 * AirCompressor
    - io.airlift-aircompressor-0.15.jar
    - io.airlift-slice-0.36.jar
=======
    - org.apache.bookkeeper-bookkeeper-common-4.10.0.jar
    - org.apache.bookkeeper-bookkeeper-common-allocator-4.10.0.jar
    - org.apache.bookkeeper-bookkeeper-proto-4.10.0.jar
    - org.apache.bookkeeper-bookkeeper-server-4.10.0.jar
    - org.apache.bookkeeper-bookkeeper-tools-framework-4.10.0.jar
    - org.apache.bookkeeper-circe-checksum-4.10.0.jar
    - org.apache.bookkeeper-cpu-affinity-4.10.0.jar
    - org.apache.bookkeeper-statelib-4.10.0.jar
    - org.apache.bookkeeper-stream-storage-api-4.10.0.jar
    - org.apache.bookkeeper-stream-storage-common-4.10.0.jar
    - org.apache.bookkeeper-stream-storage-java-client-4.10.0.jar
    - org.apache.bookkeeper-stream-storage-java-client-base-4.10.0.jar
    - org.apache.bookkeeper-stream-storage-proto-4.10.0.jar
    - org.apache.bookkeeper-stream-storage-server-4.10.0.jar
    - org.apache.bookkeeper-stream-storage-service-api-4.10.0.jar
    - org.apache.bookkeeper-stream-storage-service-impl-4.10.0.jar
    - org.apache.bookkeeper.http-http-server-4.10.0.jar
    - org.apache.bookkeeper.http-vertx-http-server-4.10.0.jar
    - org.apache.bookkeeper.stats-bookkeeper-stats-api-4.10.0.jar
    - org.apache.bookkeeper.stats-prometheus-metrics-provider-4.10.0.jar
    - org.apache.bookkeeper.tests-stream-storage-tests-common-4.10.0.jar
    - org.apache.distributedlog-distributedlog-common-4.10.0.jar
    - org.apache.distributedlog-distributedlog-core-4.10.0-tests.jar
    - org.apache.distributedlog-distributedlog-core-4.10.0.jar
    - org.apache.distributedlog-distributedlog-protocol-4.10.0.jar
    - org.apache.bookkeeper.stats-codahale-metrics-provider-4.10.0.jar
 * LZ4 -- org.lz4-lz4-java-1.5.0.jar
>>>>>>> 2de6a0fa
 * AsyncHttpClient
    - org.asynchttpclient-async-http-client-2.7.0.jar
    - org.asynchttpclient-async-http-client-netty-utils-2.7.0.jar
 * Jetty
    - org.eclipse.jetty-jetty-client-9.4.20.v20190813.jar
    - org.eclipse.jetty-jetty-continuation-9.4.20.v20190813.jar
    - org.eclipse.jetty-jetty-http-9.4.20.v20190813.jar
    - org.eclipse.jetty-jetty-io-9.4.20.v20190813.jar
    - org.eclipse.jetty-jetty-proxy-9.4.20.v20190813.jar
    - org.eclipse.jetty-jetty-security-9.4.20.v20190813.jar
    - org.eclipse.jetty-jetty-server-9.4.20.v20190813.jar
    - org.eclipse.jetty-jetty-servlet-9.4.20.v20190813.jar
    - org.eclipse.jetty-jetty-servlets-9.4.20.v20190813.jar
    - org.eclipse.jetty-jetty-util-9.4.20.v20190813.jar
    - org.eclipse.jetty-jetty-xml-9.4.20.v20190813.jar
    - org.eclipse.jetty.websocket-javax-websocket-client-impl-9.4.20.v20190813.jar
    - org.eclipse.jetty.websocket-websocket-api-9.4.20.v20190813.jar
    - org.eclipse.jetty.websocket-websocket-client-9.4.20.v20190813.jar
    - org.eclipse.jetty.websocket-websocket-common-9.4.20.v20190813.jar
    - org.eclipse.jetty.websocket-websocket-server-9.4.20.v20190813.jar
    - org.eclipse.jetty.websocket-websocket-servlet-9.4.20.v20190813.jar
 * SnakeYaml -- org.yaml-snakeyaml-1.23.jar
 * RocksDB - org.rocksdb-rocksdbjni-5.13.3.jar
 * HttpClient
    - org.apache.httpcomponents-httpclient-4.5.5.jar
    - org.apache.httpcomponents-httpcore-4.4.9.jar
 * Google Error Prone Annotations - com.google.errorprone-error_prone_annotations-2.1.3.jar
 * OkHttp - com.squareup.okhttp-okhttp-2.5.0.jar
 * Okio - com.squareup.okio-okio-1.13.0.jar
 * Javassist -- org.javassist-javassist-3.25.0-GA.jar
  * gRPC
    - io.grpc-grpc-all-1.18.0.jar
    - io.grpc-grpc-auth-1.18.0.jar
    - io.grpc-grpc-context-1.18.0.jar
    - io.grpc-grpc-core-1.18.0.jar
    - io.grpc-grpc-netty-1.18.0.jar
    - io.grpc-grpc-okhttp-1.18.0.jar
    - io.grpc-grpc-protobuf-1.18.0.jar
    - io.grpc-grpc-protobuf-lite-1.18.0.jar
    - io.grpc-grpc-protobuf-nano-1.18.0.jar
    - io.grpc-grpc-stub-1.18.0.jar
    - io.grpc-grpc-testing-1.18.0.jar
  * OpenCensus
    - io.opencensus-opencensus-api-0.18.0.jar
    - io.opencensus-opencensus-contrib-grpc-metrics-0.18.0.jar
  * Paranamer
    - com.thoughtworks.paranamer-paranamer-2.7.jar
  * Jodah
    - net.jodah-typetools-0.5.0.jar
  * Apache Avro
    - org.apache.avro-avro-1.8.2.jar
    - org.apache.avro-avro-protobuf-1.8.2.jar
  * Apache Curator
    - org.apache.curator-curator-client-4.0.1.jar
    - org.apache.curator-curator-framework-4.0.1.jar
    - org.apache.curator-curator-recipes-4.0.1.jar
  * Apache Yetus
    - org.apache.yetus-audience-annotations-0.5.0.jar
  * @FreeBuilder
    - org.inferred-freebuilder-1.14.9.jar
  * Snappy Java
    - org.xerial.snappy-snappy-java-1.1.1.3.jar
  * Squareup
    - com.squareup.okhttp-logging-interceptor-2.7.5.jar
    - com.squareup.okhttp-okhttp-ws-2.7.5.jar
  * Kubernetes Client
    - io.kubernetes-client-java-2.0.0.jar
    - io.kubernetes-client-java-api-2.0.0.jar
    - io.kubernetes-client-java-proto-2.0.0.jar
  * Joda Time
    - joda-time-2.10.1.jar
    - joda-time-joda-time-2.10.1.jar
  * Dropwizard
    - io.dropwizard.metrics-metrics-core-3.1.0.jar
    - io.dropwizard.metrics-metrics-graphite-3.1.0.jar
    - io.dropwizard.metrics-metrics-jvm-3.1.0.jar
  * Prometheus
    - io.prometheus-simpleclient_httpserver-0.5.0.jar
  * Java JSON WebTokens
    - io.jsonwebtoken-jjwt-api-0.10.5.jar
    - io.jsonwebtoken-jjwt-impl-0.10.5.jar
    - io.jsonwebtoken-jjwt-jackson-0.10.5.jar
  * JavaX Injection
    - javax.inject-javax.inject-1.jar
  * JCTools - Java Concurrency Tools for the JVM
    - org.jctools-jctools-core-2.1.2.jar
  * Vertx
    - io.vertx-vertx-auth-common-3.4.1.jar
    - io.vertx-vertx-core-3.4.1.jar
    - io.vertx-vertx-web-3.4.1.jar
  * Apache ZooKeeper
    - org.apache.zookeeper-zookeeper-jute-3.5.6.jar

BSD 3-clause "New" or "Revised" License
 * Google auth library
    - com.google.auth-google-auth-library-credentials-0.9.0.jar -- licenses/LICENSE-google-auth-library.txt
 * LevelDB -- (included in org.rocksdb.*.jar) -- licenses/LICENSE-LevelDB.txt
 * JSR305 -- com.google.code.findbugs-jsr305-3.0.2.jar -- licenses/LICENSE-JSR305.txt
 * JavaHamcrest -- org.hamcrest-hamcrest-core-1.3.jar -- licenses/LICENSE-Hamcrest.txt

BSD 2-Clause License
 * HdrHistogram -- org.hdrhistogram-HdrHistogram-2.1.9.jar -- licenses/LICENSE-HdrHistogram.txt

MIT License
 * Java SemVer -- com.github.zafarkhaja-java-semver-0.9.0.jar -- licenses/LICENSE-SemVer.txt
 * SLF4J -- licenses/LICENSE-SLF4J.txt
    - org.slf4j-jul-to-slf4j-1.7.25.jar
    - org.slf4j-slf4j-api-1.7.25.jar
    - org.slf4j-jcl-over-slf4j-1.7.25.jar
 * Animal Sniffer Annotations
    - org.codehaus.mojo-animal-sniffer-annotations-1.14.jar
 * The Checker Framework
 	- org.checkerframework-checker-compat-qual-2.5.2.jar
    - org.checkerframework-checker-qual-2.0.0.jar

Protocol Buffers License
 * Protocol Buffers
   - com.google.protobuf-protobuf-java-3.5.1.jar -- licenses/LICENSE-protobuf.txt
   - com.google.protobuf-protobuf-java-util-3.5.1.jar -- licenses/LICENSE-protobuf.txt
   - com.google.protobuf.nano-protobuf-javanano-3.0.0-alpha-5.jar -- licenses/LICENSE-protobuf.txt

CDDL-1.1 -- licenses/LICENSE-CDDL-1.1.txt
 * Java Annotations API
    - javax.annotation-javax.annotation-api-1.2.jar
    - com.sun.activation-javax.activation-1.2.0.jar
    - javax.xml.bind-jaxb-api-2.3.1.jar
 * Java Servlet API -- javax.servlet-javax.servlet-api-3.1.0.jar
 * WebSocket Server API -- javax.websocket-javax.websocket-client-api-1.0.jar
 * Java Web Service REST API -- javax.ws.rs-javax.ws.rs-api-2.1.jar
 * HK2 - Dependency Injection Kernel
    - org.glassfish.hk2-hk2-api-2.5.0-b42.jar
    - org.glassfish.hk2-hk2-locator-2.5.0-b42.jar
    - org.glassfish.hk2-hk2-utils-2.5.0-b42.jar
    - org.glassfish.hk2-osgi-resource-locator-1.0.1.jar
    - org.glassfish.hk2.external-aopalliance-repackaged-2.5.0-b42.jar
    - org.glassfish.hk2.external-javax.inject-2.5.0-b42.jar
 * Jersey
    - org.glassfish.jersey.containers-jersey-container-servlet-2.27.jar
    - org.glassfish.jersey.containers-jersey-container-servlet-core-2.27.jar
    - org.glassfish.jersey.core-jersey-client-2.27.jar
    - org.glassfish.jersey.core-jersey-common-2.27.jar
    - org.glassfish.jersey.core-jersey-server-2.27.jar
    - org.glassfish.jersey.ext-jersey-entity-filtering-2.27.jar
    - org.glassfish.jersey.media-jersey-media-jaxb-2.27.jar
    - org.glassfish.jersey.media-jersey-media-json-jackson-2.27.jar
    - org.glassfish.jersey.media-jersey-media-multipart-2.27.jar
    - org.glassfish.jersey.inject-jersey-hk2-2.27.jar
 * Mimepull -- org.jvnet.mimepull-mimepull-1.9.6.jar

Eclipse Public License 1.0 -- licenses/LICENSE-AspectJ.txt
 * AspectJ
    - org.aspectj-aspectjrt-1.9.2.jar
    - org.aspectj-aspectjweaver-1.9.2.jar

Public Domain
 * XZ for Java -- licenses/LICENSE-xz.txt
    - org.tukaani-xz-1.5.jar

Public Domain (CC0) -- licenses/LICENSE-CC0.txt
 * Reactive Streams -- org.reactivestreams-reactive-streams-1.0.2.jar

Bouncy Castle License
 * Bouncy Castle -- licenses/LICENSE-bouncycastle.txt
    - org.bouncycastle-bcpkix-jdk15on-1.60.jar
    - org.bouncycastle-bcprov-jdk15on-1.60.jar
    - org.bouncycastle-bcprov-ext-jdk15on-1.60.jar

Creative Commons Attribution License
 * Jcip -- licenses/LICENSE-jcip.txt
    - net.jcip-jcip-annotations-1.0.jar

------------------------

Additionaly, Netty includes code with the following licenses:

Contains a modified portion of 'Webbit', an event based WebSocket and HTTP server, which can be obtained at:

 * LICENSE:
   * licenses/LICENSE-Webbit.txt (BSD License)
 * HOMEPAGE:
   * https://github.com/joewalnes/webbit

Contains a modified portion of 'SLF4J', a simple logging facade for Java, which can be obtained at:

 * LICENSE:
   * licenses/LICENSE-SLF4J.txt (MIT License)
 * HOMEPAGE:
   * http://www.slf4j.org/

Contains a modified portion of 'jbzip2', a Java bzip2 compression and decompression library written
by Matthew J. Francis. It can be obtained at:

 * LICENSE:
   * licenses/LICENSE-jbzip2.txt (MIT License)
 * HOMEPAGE:
   * https://code.google.com/p/jbzip2/

Contains a modified portion of 'libdivsufsort', a C API library to construct
the suffix array and the Burrows-Wheeler transformed string for any input string of
a constant-size alphabet written by Yuta Mori. It can be obtained at:

 * LICENSE:
   * licenses/LICENSE-libdivsufsort.txt (MIT License)
 * HOMEPAGE:
   * https://github.com/y-256/libdivsufsort

Contains a modified portion of 'jfastlz', a Java port of FastLZ compression
and decompression library written by William Kinney. It can be obtained at:

 * LICENSE:
   * licenses/LICENSE-jfastlz.txt (MIT License)
 * HOMEPAGE:
   * https://code.google.com/p/jfastlz/

Contains a modified portion of and optionally depends on 'Protocol Buffers', Google's data
interchange format, which can be obtained at:

 * LICENSE:
   * licenses/LICENSE-protobuf.txt (New BSD License)
 * HOMEPAGE:
* https://github.com/google/protobuf<|MERGE_RESOLUTION|>--- conflicted
+++ resolved
@@ -381,37 +381,6 @@
     - org.apache.logging.log4j-log4j-web-2.10.0.jar
  * Java Native Access JNA -- net.java.dev.jna-jna-4.2.0.jar
  * BookKeeper
-<<<<<<< HEAD
-    - org.apache.bookkeeper-bookkeeper-common-4.9.2.jar
-    - org.apache.bookkeeper-bookkeeper-common-allocator-4.9.2.jar
-    - org.apache.bookkeeper-bookkeeper-proto-4.9.2.jar
-    - org.apache.bookkeeper-bookkeeper-server-4.9.2.jar
-    - org.apache.bookkeeper-bookkeeper-tools-framework-4.9.2.jar
-    - org.apache.bookkeeper-circe-checksum-4.9.2.jar
-    - org.apache.bookkeeper-cpu-affinity-4.9.2.jar
-    - org.apache.bookkeeper-statelib-4.9.2.jar
-    - org.apache.bookkeeper-stream-storage-api-4.9.2.jar
-    - org.apache.bookkeeper-stream-storage-common-4.9.2.jar
-    - org.apache.bookkeeper-stream-storage-java-client-4.9.2.jar
-    - org.apache.bookkeeper-stream-storage-java-client-base-4.9.2.jar
-    - org.apache.bookkeeper-stream-storage-proto-4.9.2.jar
-    - org.apache.bookkeeper-stream-storage-server-4.9.2.jar
-    - org.apache.bookkeeper-stream-storage-service-api-4.9.2.jar
-    - org.apache.bookkeeper-stream-storage-service-impl-4.9.2.jar
-    - org.apache.bookkeeper.http-http-server-4.9.2.jar
-    - org.apache.bookkeeper.http-vertx-http-server-4.9.2.jar
-    - org.apache.bookkeeper.stats-bookkeeper-stats-api-4.9.2.jar
-    - org.apache.bookkeeper.stats-prometheus-metrics-provider-4.9.2.jar
-    - org.apache.bookkeeper.tests-stream-storage-tests-common-4.9.2.jar
-    - org.apache.distributedlog-distributedlog-common-4.9.2.jar
-    - org.apache.distributedlog-distributedlog-core-4.9.2-tests.jar
-    - org.apache.distributedlog-distributedlog-core-4.9.2.jar
-    - org.apache.distributedlog-distributedlog-protocol-4.9.2.jar
-    - org.apache.bookkeeper.stats-codahale-metrics-provider-4.9.2.jar
- * AirCompressor
-    - io.airlift-aircompressor-0.15.jar
-    - io.airlift-slice-0.36.jar
-=======
     - org.apache.bookkeeper-bookkeeper-common-4.10.0.jar
     - org.apache.bookkeeper-bookkeeper-common-allocator-4.10.0.jar
     - org.apache.bookkeeper-bookkeeper-proto-4.10.0.jar
@@ -438,8 +407,10 @@
     - org.apache.distributedlog-distributedlog-core-4.10.0.jar
     - org.apache.distributedlog-distributedlog-protocol-4.10.0.jar
     - org.apache.bookkeeper.stats-codahale-metrics-provider-4.10.0.jar
+ * AirCompressor
+    - io.airlift-aircompressor-0.15.jar
+    - io.airlift-slice-0.36.jar
  * LZ4 -- org.lz4-lz4-java-1.5.0.jar
->>>>>>> 2de6a0fa
  * AsyncHttpClient
     - org.asynchttpclient-async-http-client-2.7.0.jar
     - org.asynchttpclient-async-http-client-netty-utils-2.7.0.jar
