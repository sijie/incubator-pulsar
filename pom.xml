--- conflicted
+++ resolved
@@ -226,7 +226,6 @@
 
       <dependency>
         <groupId>org.apache.bookkeeper</groupId>
-<<<<<<< HEAD
         <artifactId>bookkeeper-server-shaded</artifactId>
         <version>${bookkeeper.version}</version>
         <exclusions>
@@ -243,10 +242,12 @@
             <artifactId>netty</artifactId>
           </exclusion>
         </exclusions>
-=======
+      </dependency>
+
+      <dependency>
+        <groupId>org.apache.bookkeeper</groupId>
         <artifactId>stream-storage-java-client</artifactId>
         <version>${bookkeeper.version}</version>
->>>>>>> fc8d4c53
       </dependency>
 
       <dependency>
