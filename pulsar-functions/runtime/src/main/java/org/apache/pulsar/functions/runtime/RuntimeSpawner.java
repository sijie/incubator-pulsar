/**
 * Licensed to the Apache Software Foundation (ASF) under one
 * or more contributor license agreements.  See the NOTICE file
 * distributed with this work for additional information
 * regarding copyright ownership.  The ASF licenses this file
 * to you under the Apache License, Version 2.0 (the
 * "License"); you may not use this file except in compliance
 * with the License.  You may obtain a copy of the License at
 *
 *   http://www.apache.org/licenses/LICENSE-2.0
 *
 * Unless required by applicable law or agreed to in writing,
 * software distributed under the License is distributed on an
 * "AS IS" BASIS, WITHOUT WARRANTIES OR CONDITIONS OF ANY
 * KIND, either express or implied.  See the License for the
 * specific language governing permissions and limitations
 * under the License.
 */
/**
 * RuntimeSpawner is the module responsible for running one particular instance servicing one
 * function. It is responsible for starting/stopping the instance and passing data to the
 * instance and getting the results back.
 */
package org.apache.pulsar.functions.runtime;

import java.io.IOException;
import java.util.Timer;
import java.util.TimerTask;
import java.util.concurrent.CompletableFuture;

import lombok.Getter;
import lombok.extern.slf4j.Slf4j;

import org.apache.commons.lang3.StringUtils;
import org.apache.pulsar.functions.instance.InstanceConfig;
import org.apache.pulsar.functions.proto.Function.FunctionDetails;
import org.apache.pulsar.functions.proto.InstanceCommunication.FunctionStatus;
import org.apache.pulsar.functions.utils.Utils;
import static org.apache.pulsar.functions.proto.Function.FunctionDetails.Runtime.PYTHON;

@Slf4j
public class RuntimeSpawner implements AutoCloseable {

    private final InstanceConfig instanceConfig;
    private final RuntimeFactory runtimeFactory;
    private final String codeFile;

    @Getter
    private Runtime runtime;
    private Timer processLivenessCheckTimer;
    private int numRestarts;
    private long instanceLivenessCheckFreqMs;
    private Throwable runtimeDeathException;


    public RuntimeSpawner(InstanceConfig instanceConfig,
                          String codeFile,
                          RuntimeFactory containerFactory, long instanceLivenessCheckFreqMs) {
        this.instanceConfig = instanceConfig;
        this.runtimeFactory = containerFactory;
        this.codeFile = codeFile;
        this.numRestarts = 0;
        this.instanceLivenessCheckFreqMs = instanceLivenessCheckFreqMs;
    }

    public void start() throws Exception {
        FunctionDetails details = this.instanceConfig.getFunctionDetails();
        log.info("{}/{}/{}-{} RuntimeSpawner starting function", details.getTenant(), details.getNamespace(),
                details.getName(), this.instanceConfig.getInstanceId());

        if (instanceConfig.getFunctionDetails().getRuntime() == PYTHON
                && instanceConfig.getFunctionDetails().getSource() != null
                && StringUtils.isNotBlank(instanceConfig.getFunctionDetails().getSource().getTopicsPattern())) {
            throw new IllegalArgumentException("topics-pattern is not supported for python function");
        }

        runtime = runtimeFactory.createContainer(this.instanceConfig, codeFile,
                instanceLivenessCheckFreqMs * 1000);
        runtime.start();

        // monitor function runtime to make sure it is running.  If not, restart the function runtime
        if (instanceLivenessCheckFreqMs > 0) {
            processLivenessCheckTimer = new Timer();
            processLivenessCheckTimer.scheduleAtFixedRate(new TimerTask() {
                @Override
                public void run() {
                    if (!runtime.isAlive()) {
                        log.error("{}/{}/{}-{} Function Container is dead with exception.. restarting", details.getTenant(),
                                details.getNamespace(), details.getName(), runtime.getDeathException());
                        // Just for the sake of sanity, just destroy the runtime
                        runtime.stop();
                        runtimeDeathException = runtime.getDeathException();
                        runtime.start();
                        numRestarts++;
                    }
                }
            }, instanceLivenessCheckFreqMs, instanceLivenessCheckFreqMs);
        }
    }

    public void join() throws Exception {
        if (null != runtime) {
            runtime.join();
        }
    }

    public CompletableFuture<FunctionStatus> getFunctionStatus() {
        return runtime.getFunctionStatus().thenApply(f -> {
           FunctionStatus.Builder builder = FunctionStatus.newBuilder();
<<<<<<< HEAD
           builder.mergeFrom(f).setNumRestarts(numRestarts).setInstanceId(instanceConfig.getInstanceName());
           if (runtimeDeathException != null) {
               builder.setFailureException(runtimeDeathException.getMessage());
           }
=======
           builder.mergeFrom(f).setNumRestarts(numRestarts).setInstanceId(instanceConfig.getInstanceId());
            if (!f.getRunning() && runtimeDeathException != null) {
                builder.setFailureException(runtimeDeathException.getMessage());
            }
>>>>>>> 3da0c984
           return builder.build();
        });
    }

    public CompletableFuture<String> getFunctionStatusAsJson() {
        return this.getFunctionStatus().thenApply(msg -> {
            try {
                return Utils.printJson(msg);
            } catch (IOException e) {
                throw new RuntimeException(
                        instanceConfig.getFunctionDetails().getName() + " Exception parsing getstatus", e);
            }
        });
    }

    @Override
    public void close() {
        if (null != runtime) {
            runtime.stop();
            runtime = null;
        }
        if (processLivenessCheckTimer != null) {
            processLivenessCheckTimer.cancel();
            processLivenessCheckTimer = null;
        }
    }
}<|MERGE_RESOLUTION|>--- conflicted
+++ resolved
@@ -106,18 +106,11 @@
 
     public CompletableFuture<FunctionStatus> getFunctionStatus() {
         return runtime.getFunctionStatus().thenApply(f -> {
-           FunctionStatus.Builder builder = FunctionStatus.newBuilder();
-<<<<<<< HEAD
-           builder.mergeFrom(f).setNumRestarts(numRestarts).setInstanceId(instanceConfig.getInstanceName());
-           if (runtimeDeathException != null) {
-               builder.setFailureException(runtimeDeathException.getMessage());
-           }
-=======
-           builder.mergeFrom(f).setNumRestarts(numRestarts).setInstanceId(instanceConfig.getInstanceId());
+            FunctionStatus.Builder builder = FunctionStatus.newBuilder();
+            builder.mergeFrom(f).setNumRestarts(numRestarts).setInstanceId(instanceConfig.getInstanceName());
             if (!f.getRunning() && runtimeDeathException != null) {
                 builder.setFailureException(runtimeDeathException.getMessage());
             }
->>>>>>> 3da0c984
            return builder.build();
         });
     }
