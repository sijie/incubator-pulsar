/**
 * Licensed to the Apache Software Foundation (ASF) under one
 * or more contributor license agreements.  See the NOTICE file
 * distributed with this work for additional information
 * regarding copyright ownership.  The ASF licenses this file
 * to you under the Apache License, Version 2.0 (the
 * "License"); you may not use this file except in compliance
 * with the License.  You may obtain a copy of the License at
 *
 *   http://www.apache.org/licenses/LICENSE-2.0
 *
 * Unless required by applicable law or agreed to in writing,
 * software distributed under the License is distributed on an
 * "AS IS" BASIS, WITHOUT WARRANTIES OR CONDITIONS OF ANY
 * KIND, either express or implied.  See the License for the
 * specific language governing permissions and limitations
 * under the License.
 */
package org.apache.pulsar.functions.source;

import static java.util.stream.Collectors.toList;

import com.google.common.annotations.VisibleForTesting;
import com.google.common.collect.Lists;
import com.google.common.collect.Maps;
import java.util.HashMap;
import java.util.List;
import java.util.Map;
import java.util.concurrent.ArrayBlockingQueue;
import java.util.concurrent.ConcurrentLinkedDeque;
import java.util.concurrent.ConcurrentLinkedQueue;
import java.util.concurrent.TimeUnit;
import java.util.stream.Collectors;
import lombok.Getter;
import lombok.extern.slf4j.Slf4j;
import net.jodah.typetools.TypeResolver;
<<<<<<< HEAD
import org.apache.pulsar.client.api.Consumer;
import org.apache.pulsar.client.api.Message;
import org.apache.pulsar.client.api.MessageListener;
=======

import static org.apache.commons.lang3.StringUtils.isNotBlank;
>>>>>>> 4beb6772
import org.apache.pulsar.client.api.ConsumerBuilder;
import org.apache.pulsar.client.api.PulsarClient;
import org.apache.pulsar.client.api.PulsarClientException;
import org.apache.pulsar.client.impl.MessageIdImpl;
import org.apache.pulsar.client.impl.TopicMessageIdImpl;
import org.apache.pulsar.client.impl.TopicMessageImpl;
import org.apache.pulsar.shade.org.apache.pulsar.common.schema.SchemaInfo;
import org.apache.pulsar.functions.api.SerDe;
import org.apache.pulsar.functions.api.utils.DefaultSerDe;
import org.apache.pulsar.functions.instance.InstanceUtils;
import org.apache.pulsar.functions.utils.FunctionConfig;
import org.apache.pulsar.functions.utils.Utils;
import org.apache.pulsar.io.core.Record;
import org.apache.pulsar.io.core.Source;
import org.jboss.util.Classes;

@Slf4j
public class PulsarSource<T> implements Source<T>, MessageListener<T> {

    private PulsarClient pulsarClient;
    private PulsarSourceConfig pulsarSourceConfig;
<<<<<<< HEAD
    private Map<String, SerDe<T>> topicToSerDeMap = new HashMap<>();
=======
    private Map<String, SerDe> topicToSerDeMap = new HashMap<>();
    private boolean isTopicsPattern;
>>>>>>> 4beb6772

    private Map<String, org.apache.pulsar.client.api.Consumer<T>> inputConsumers;

    private ArrayBlockingQueue<Record<T>> recordsQueue = new ArrayBlockingQueue<>(1000);

    public PulsarSource(PulsarClient pulsarClient, PulsarSourceConfig pulsarConfig) {
        this.pulsarClient = pulsarClient;
        this.pulsarSourceConfig = pulsarConfig;
    }

    @Override
    public void open(Map<String, Object> config) throws Exception {
        // Setup Serialization/Deserialization
        setupSerDe();

<<<<<<< HEAD
        inputConsumers = Maps.newHashMap();
        for (Map.Entry<String, SerDe<T>> entry : topicToSerDeMap.entrySet()) {
            ConsumerBuilder<T> consumerBuilder = this.pulsarClient.newConsumer(entry.getValue())
=======
        // Setup pulsar consumer
        ConsumerBuilder<byte[]> consumerBuilder = this.pulsarClient.newConsumer()
>>>>>>> 4beb6772
                .subscriptionName(this.pulsarSourceConfig.getSubscriptionName())
                .subscriptionType(this.pulsarSourceConfig.getSubscriptionType())
                .ackTimeout(1, TimeUnit.MINUTES)
                .messageListener(this);

            if (pulsarSourceConfig.getTimeoutMs() != null) {
                consumerBuilder.ackTimeout(pulsarSourceConfig.getTimeoutMs(), TimeUnit.MILLISECONDS);
            }

<<<<<<< HEAD
            inputConsumers.put(entry.getKey(),consumerBuilder.subscribe());
=======
        if(isNotBlank(this.pulsarSourceConfig.getTopicsPattern())) {
            consumerBuilder.topicsPattern(this.pulsarSourceConfig.getTopicsPattern());    
            isTopicsPattern = true;
        }else {
            consumerBuilder.topics(new ArrayList<>(this.pulsarSourceConfig.getTopicSerdeClassNameMap().keySet()));    
        }
        
        if (pulsarSourceConfig.getTimeoutMs() != null) {
            consumerBuilder.ackTimeout(pulsarSourceConfig.getTimeoutMs(), TimeUnit.MILLISECONDS);
>>>>>>> 4beb6772
        }

    }

    @Override
    public void received(Consumer<T> consumer, Message<T> message) {
        String topicName;
        String partitionId;

        // If more than one topics are being read than the Message return by the consumer will be TopicMessageImpl
        // If there is only topic being read then the Message returned by the consumer wil be MessageImpl
        if (message instanceof TopicMessageImpl) {
            topicName = ((TopicMessageImpl) message).getTopicName();
            TopicMessageIdImpl topicMessageId = (TopicMessageIdImpl) message.getMessageId();
            MessageIdImpl messageId = (MessageIdImpl) topicMessageId.getInnerMessageId();
            partitionId = Long.toString(messageId.getPartitionIndex());
        } else {
            topicName = this.pulsarSourceConfig.getTopicSerdeClassNameMap().keySet().iterator().next();
            partitionId = Long.toString(((MessageIdImpl) message.getMessageId()).getPartitionIndex());
        }

        Object object;
        try {
            SerDe deserializer = null;
            if (this.topicToSerDeMap.containsKey(topicName)) {
                deserializer = this.topicToSerDeMap.get(topicName);
            } else if (isTopicsPattern) {
                deserializer = this.topicToSerDeMap.get(this.pulsarSourceConfig.getTopicsPattern());
            }
            if (deserializer != null) {
                object = deserializer.deserialize(message.getData());
            } else {
                throw new IllegalStateException("Topic deserializer not configured : " + topicName);
            }
        } catch (Exception e) {
            // TODO Add deserialization exception stats
            throw new RuntimeException("Error occured when attempting to deserialize input:", e);
        }

        T input;
        try {
            input = (T) object;
        } catch (ClassCastException e) {
            throw new RuntimeException("Error in casting input to expected type:", e);
        }

        PulsarRecord<T> pulsarMessage = (PulsarRecord<T>) PulsarRecord.builder()
            .value(input)
            .messageId(message.getMessageId())
            .partitionId(String.format("%s-%s", topicName, partitionId))
            .recordSequence(Utils.getSequenceId(message.getMessageId()))
            .topicName(topicName)
            .ackFunction(() -> {
                if (pulsarSourceConfig.getProcessingGuarantees() == FunctionConfig.ProcessingGuarantees.EFFECTIVELY_ONCE) {
                    consumer.acknowledgeCumulativeAsync(message);
                } else {
                    consumer.acknowledgeAsync(message);
                }
            }).failFunction(() -> {
                if (pulsarSourceConfig.getProcessingGuarantees() == FunctionConfig.ProcessingGuarantees.EFFECTIVELY_ONCE) {
                    throw new RuntimeException("Failed to process message: " + message.getMessageId());
                }
            })
            .build();

        try {
            recordsQueue.put(pulsarMessage);
        } catch (InterruptedException e) {
        }
    }

    public Consumer<T> getConsumerForTopic(String topic) {
        return inputConsumers.get(topic);
    }

    @Override
    public void reachedEndOfTopic(Consumer<T> consumer) {
        //No-op
    }

    @Override
    public Record<T> read() throws Exception {
        return recordsQueue.take();
    }

    @Override
    public void close() throws Exception {
        inputConsumers.forEach((ignored, consumer) -> {
            try {
                consumer.close();
            } catch (PulsarClientException e) {
            }
        });
    }

    @VisibleForTesting
    void setupSerDe() throws ClassNotFoundException {

        Class<?> typeArg = Classes.loadClass(this.pulsarSourceConfig.getTypeClassName(),
                Thread.currentThread().getContextClassLoader());

        if (Void.class.equals(typeArg)) {
            throw new RuntimeException("Input type of Pulsar Function cannot be Void");
        }

        for (Map.Entry<String, String> entry : this.pulsarSourceConfig.getTopicSerdeClassNameMap().entrySet()) {
            String topic = entry.getKey();
            String serDeClassname = entry.getValue();
            if (serDeClassname == null || serDeClassname.isEmpty()) {
                serDeClassname = DefaultSerDe.class.getName();
            }
            SerDe serDe = InstanceUtils.initializeSerDe(serDeClassname,
                    Thread.currentThread().getContextClassLoader(), typeArg);
            this.topicToSerDeMap.put(topic, serDe);
        }

        for (SerDe serDe : this.topicToSerDeMap.values()) {
            if (serDe.getClass().getName().equals(DefaultSerDe.class.getName())) {
                if (!DefaultSerDe.IsSupportedType(typeArg)) {
                    throw new RuntimeException("Default Serde does not support " + typeArg);
                }
            } else {
                Class<?>[] inputSerdeTypeArgs = TypeResolver.resolveRawArguments(SerDe.class, serDe.getClass());
                if (!typeArg.isAssignableFrom(inputSerdeTypeArgs[0])) {
                    throw new RuntimeException("Inconsistent types found between function input type and input serde type: "
                            + " function type = " + typeArg + " should be assignable from " + inputSerdeTypeArgs[0]);
                }
            }
        }
    }
}<|MERGE_RESOLUTION|>--- conflicted
+++ resolved
@@ -23,6 +23,7 @@
 import com.google.common.annotations.VisibleForTesting;
 import com.google.common.collect.Lists;
 import com.google.common.collect.Maps;
+import java.util.ArrayList;
 import java.util.HashMap;
 import java.util.List;
 import java.util.Map;
@@ -34,14 +35,11 @@
 import lombok.Getter;
 import lombok.extern.slf4j.Slf4j;
 import net.jodah.typetools.TypeResolver;
-<<<<<<< HEAD
 import org.apache.pulsar.client.api.Consumer;
 import org.apache.pulsar.client.api.Message;
 import org.apache.pulsar.client.api.MessageListener;
-=======
 
 import static org.apache.commons.lang3.StringUtils.isNotBlank;
->>>>>>> 4beb6772
 import org.apache.pulsar.client.api.ConsumerBuilder;
 import org.apache.pulsar.client.api.PulsarClient;
 import org.apache.pulsar.client.api.PulsarClientException;
@@ -63,12 +61,8 @@
 
     private PulsarClient pulsarClient;
     private PulsarSourceConfig pulsarSourceConfig;
-<<<<<<< HEAD
+    private boolean isTopicsPattern;
     private Map<String, SerDe<T>> topicToSerDeMap = new HashMap<>();
-=======
-    private Map<String, SerDe> topicToSerDeMap = new HashMap<>();
-    private boolean isTopicsPattern;
->>>>>>> 4beb6772
 
     private Map<String, org.apache.pulsar.client.api.Consumer<T>> inputConsumers;
 
@@ -84,14 +78,9 @@
         // Setup Serialization/Deserialization
         setupSerDe();
 
-<<<<<<< HEAD
         inputConsumers = Maps.newHashMap();
         for (Map.Entry<String, SerDe<T>> entry : topicToSerDeMap.entrySet()) {
             ConsumerBuilder<T> consumerBuilder = this.pulsarClient.newConsumer(entry.getValue())
-=======
-        // Setup pulsar consumer
-        ConsumerBuilder<byte[]> consumerBuilder = this.pulsarClient.newConsumer()
->>>>>>> 4beb6772
                 .subscriptionName(this.pulsarSourceConfig.getSubscriptionName())
                 .subscriptionType(this.pulsarSourceConfig.getSubscriptionType())
                 .ackTimeout(1, TimeUnit.MINUTES)
@@ -101,19 +90,14 @@
                 consumerBuilder.ackTimeout(pulsarSourceConfig.getTimeoutMs(), TimeUnit.MILLISECONDS);
             }
 
-<<<<<<< HEAD
+            if(isNotBlank(this.pulsarSourceConfig.getTopicsPattern())) {
+                consumerBuilder.topicsPattern(this.pulsarSourceConfig.getTopicsPattern());
+                isTopicsPattern = true;
+            }else {
+                consumerBuilder.topics(new ArrayList<>(this.pulsarSourceConfig.getTopicSerdeClassNameMap().keySet()));
+            }
+
             inputConsumers.put(entry.getKey(),consumerBuilder.subscribe());
-=======
-        if(isNotBlank(this.pulsarSourceConfig.getTopicsPattern())) {
-            consumerBuilder.topicsPattern(this.pulsarSourceConfig.getTopicsPattern());    
-            isTopicsPattern = true;
-        }else {
-            consumerBuilder.topics(new ArrayList<>(this.pulsarSourceConfig.getTopicSerdeClassNameMap().keySet()));    
-        }
-        
-        if (pulsarSourceConfig.getTimeoutMs() != null) {
-            consumerBuilder.ackTimeout(pulsarSourceConfig.getTimeoutMs(), TimeUnit.MILLISECONDS);
->>>>>>> 4beb6772
         }
 
     }
