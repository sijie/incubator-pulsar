/**
 * Licensed to the Apache Software Foundation (ASF) under one
 * or more contributor license agreements.  See the NOTICE file
 * distributed with this work for additional information
 * regarding copyright ownership.  The ASF licenses this file
 * to you under the Apache License, Version 2.0 (the
 * "License"); you may not use this file except in compliance
 * with the License.  You may obtain a copy of the License at
 *
 *   http://www.apache.org/licenses/LICENSE-2.0
 *
 * Unless required by applicable law or agreed to in writing,
 * software distributed under the License is distributed on an
 * "AS IS" BASIS, WITHOUT WARRANTIES OR CONDITIONS OF ANY
 * KIND, either express or implied.  See the License for the
 * specific language governing permissions and limitations
 * under the License.
 */

package org.apache.pulsar.functions.instance;

import static org.apache.bookkeeper.common.concurrent.FutureUtils.result;
import static org.apache.bookkeeper.stream.protocol.ProtocolConstants.DEFAULT_STREAM_CONF;

import com.google.gson.Gson;
import com.google.gson.reflect.TypeToken;

import io.netty.buffer.ByteBuf;

import java.io.FileNotFoundException;
import java.util.Arrays;
import java.util.Collections;
import java.util.HashMap;
import java.util.List;
import java.util.Map;

import lombok.AccessLevel;
import lombok.Getter;
import lombok.extern.slf4j.Slf4j;

import org.apache.bookkeeper.api.StorageClient;
import org.apache.bookkeeper.api.kv.Table;
import org.apache.bookkeeper.clients.StorageClientBuilder;
import org.apache.bookkeeper.clients.admin.StorageAdminClient;
import org.apache.bookkeeper.clients.config.StorageClientSettings;
import org.apache.bookkeeper.clients.exceptions.NamespaceNotFoundException;
import org.apache.bookkeeper.clients.exceptions.StreamNotFoundException;
import org.apache.bookkeeper.stream.proto.NamespaceConfiguration;
import org.apache.commons.lang3.StringUtils;
import org.apache.logging.log4j.ThreadContext;
import org.apache.logging.log4j.core.LoggerContext;
import org.apache.logging.log4j.core.config.Configuration;
import org.apache.logging.log4j.core.config.LoggerConfig;
import org.apache.pulsar.client.api.MessageId;
import org.apache.pulsar.client.api.PulsarClient;
import org.apache.pulsar.client.api.SubscriptionType;
import org.apache.pulsar.client.impl.PulsarClientImpl;
import org.apache.pulsar.functions.api.Function;
import org.apache.pulsar.functions.api.Record;
import org.apache.pulsar.functions.instance.state.StateContextImpl;
import org.apache.pulsar.functions.proto.Function.SinkSpec;
import org.apache.pulsar.functions.proto.Function.SourceSpec;
import org.apache.pulsar.functions.proto.InstanceCommunication;
import org.apache.pulsar.functions.proto.InstanceCommunication.MetricsData.Builder;
import org.apache.pulsar.functions.sink.PulsarSink;
import org.apache.pulsar.functions.sink.PulsarSinkConfig;
import org.apache.pulsar.functions.sink.PulsarSinkDisable;
import org.apache.pulsar.functions.source.PulsarRecord;
import org.apache.pulsar.functions.source.PulsarSource;
import org.apache.pulsar.functions.source.PulsarSourceConfig;
import org.apache.pulsar.functions.utils.ConsumerConfig;
import org.apache.pulsar.functions.utils.FunctionConfig;
import org.apache.pulsar.functions.utils.FunctionDetailsUtils;
import org.apache.pulsar.functions.utils.Reflections;
import org.apache.pulsar.functions.utils.functioncache.FunctionCacheManager;
import org.apache.pulsar.io.core.Sink;
import org.apache.pulsar.io.core.Source;
import org.slf4j.Logger;
import org.slf4j.LoggerFactory;

import net.jodah.typetools.TypeResolver;

/**
 * A function container implemented using java thread.
 */
@Slf4j
public class JavaInstanceRunnable implements AutoCloseable, Runnable {

    // The class loader that used for loading functions
    private ClassLoader fnClassLoader;
    private final InstanceConfig instanceConfig;
    private final FunctionCacheManager fnCache;
    private final String jarFile;

    // input topic consumer & output topic producer
    private final PulsarClientImpl client;

    private LogAppender logAppender;

    // provide tables for storing states
    private final String stateStorageServiceUrl;
    @Getter(AccessLevel.PACKAGE)
    private StorageClient storageClient;
    @Getter(AccessLevel.PACKAGE)
    private Table<ByteBuf, ByteBuf> stateTable;

    private JavaInstance javaInstance;
    @Getter
    private Throwable deathException;

    // function stats
    private final FunctionStats stats;

    private Record<?> currentRecord;

    private Source source;
    private Sink sink;

    public static final String METRICS_TOTAL_PROCESSED = "__total_processed__";
    public static final String METRICS_TOTAL_SUCCESS = "__total_successfully_processed__";
    public static final String METRICS_TOTAL_SYS_EXCEPTION = "__total_system_exceptions__";
    public static final String METRICS_TOTAL_USER_EXCEPTION = "__total_user_exceptions__";
    public static final String METRICS_TOTAL_DESERIALIZATION_EXCEPTION = "__total_deserialization_exceptions__";
    public static final String METRICS_TOTAL_SERIALIZATION_EXCEPTION = "__total_serialization_exceptions__";
    public static final String METRICS_AVG_LATENCY = "__avg_latency_ms__";

    public JavaInstanceRunnable(InstanceConfig instanceConfig,
                                FunctionCacheManager fnCache,
                                String jarFile,
                                PulsarClient pulsarClient,
                                String stateStorageServiceUrl) {
        this.instanceConfig = instanceConfig;
        this.fnCache = fnCache;
        this.jarFile = jarFile;
        this.client = (PulsarClientImpl) pulsarClient;
        this.stateStorageServiceUrl = stateStorageServiceUrl;
        this.stats = new FunctionStats();
    }

    /**
     * NOTE: this method should be called in the instance thread, in order to make class loading work.
     */
    JavaInstance setupJavaInstance(ContextImpl contextImpl) throws Exception {
        // initialize the thread context
        ThreadContext.put("function", FunctionDetailsUtils.getFullyQualifiedName(instanceConfig.getFunctionDetails()));
        ThreadContext.put("functionname", instanceConfig.getFunctionDetails().getName());
        ThreadContext.put("instance", instanceConfig.getInstanceName());

        log.info("Starting Java Instance {} : \n Details = {}",
            instanceConfig.getFunctionDetails().getName(), instanceConfig.getFunctionDetails());

        // start the function thread
        loadJars();

        ClassLoader clsLoader = Thread.currentThread().getContextClassLoader();
        Object object = Reflections.createInstance(
                instanceConfig.getFunctionDetails().getClassName(),
                clsLoader);
        if (!(object instanceof Function) && !(object instanceof java.util.function.Function)) {
            throw new RuntimeException("User class must either be Function or java.util.Function");
        }

        // start the state table
        setupStateTable();
        // start the output producer
        setupOutput(contextImpl);
        // start the input consumer
        setupInput(contextImpl);
        // start any log topic handler
        setupLogHandler();

        return new JavaInstance(contextImpl, object);
    }

    ContextImpl setupContext() {
        List<String> inputTopics = null;
        if (source instanceof PulsarSource) {
            inputTopics = ((PulsarSource<?>) source).getInputTopics();
        }
        Logger instanceLog = LoggerFactory.getLogger(
                "function-" + instanceConfig.getFunctionDetails().getName());
        return new ContextImpl(instanceConfig, instanceLog, client, inputTopics);
    }

    /**
     * The core logic that initialize the instance thread and executes the function
     */
    @Override
    public void run() {
        String functionName = null;
        try {
            ContextImpl contextImpl = setupContext();
            functionName = String.format("%s-%s", contextImpl.getTenant(), contextImpl.getFunctionName());
            javaInstance = setupJavaInstance(contextImpl);
            if (null != stateTable) {
                StateContextImpl stateContext = new StateContextImpl(stateTable);
                javaInstance.getContext().setStateContext(stateContext);
            }
            while (true) {
                currentRecord = readInput();

                if (instanceConfig.getFunctionDetails().getProcessingGuarantees() == org.apache.pulsar.functions
                        .proto.Function.ProcessingGuarantees.ATMOST_ONCE) {
                    if (instanceConfig.getFunctionDetails().getAutoAck()) {
                        currentRecord.ack();
                    }
                }

                // process the message
                long processAt = System.currentTimeMillis();
                stats.incrementProcessed(processAt);
                addLogTopicHandler();
                JavaExecutionResult result;

                result = javaInstance.handleMessage(currentRecord, currentRecord.getValue());

                removeLogTopicHandler();

                long doneProcessing = System.currentTimeMillis();
                if (log.isDebugEnabled()) {
                    log.debug("Got result: {}", result.getResult());
                }

                try {
                    processResult(currentRecord, result, processAt, doneProcessing);
                } catch (Exception e) {
                    log.warn("Failed to process result of message {}", currentRecord, e);
                    currentRecord.fail();
                }
            }
        } catch (Throwable t) {
            log.error("[{}] Uncaught exception in Java Instance", functionName, t);
            deathException = t;
            return;
        } finally {
            log.info("Closing instance");
            close();
        }
    }

    private void loadJars() throws Exception {

<<<<<<< HEAD
        if (jarFile.endsWith(".nar")) {
            // The functions code is contained in a NAR archive
            fnCache.registerFunctionInstanceWithArchive(
                instanceConfig.getFunctionId(),
                instanceConfig.getInstanceName(),
                jarFile);
        } else {
            log.info("Loading JAR files for function {} from archive {}", instanceConfig, jarFile);
=======
        try {
            // Let's first try to treat it as a nar archive
            fnCache.registerFunctionInstanceWithArchive(instanceConfig.getFunctionId(), instanceConfig.getInstanceId(),
                    jarFile);
        } catch (FileNotFoundException e) {
            log.info("For Function {} Loading as NAR failed with {}; treating it as Jar instead", instanceConfig, e);
>>>>>>> adaae57d
            // create the function class loader
            fnCache.registerFunctionInstance(
                    instanceConfig.getFunctionId(),
                    instanceConfig.getInstanceName(),
                    Arrays.asList(jarFile),
                    Collections.emptyList());
        }

        log.info("Initialize function class loader for function {} at function cache manager",
                instanceConfig.getFunctionDetails().getName());

        this.fnClassLoader = fnCache.getClassLoader(instanceConfig.getFunctionId());
        if (null == fnClassLoader) {
            throw new Exception("No function class loader available.");
        }

        // make sure the function class loader is accessible thread-locally
        Thread.currentThread().setContextClassLoader(fnClassLoader);
    }

    private void setupStateTable() throws Exception {
        if (null == stateStorageServiceUrl) {
            return;
        }

        String tableNs = String.format(
                "%s_%s",
                instanceConfig.getFunctionDetails().getTenant(),
                instanceConfig.getFunctionDetails().getNamespace()
        ).replace('-', '_');
        String tableName = instanceConfig.getFunctionDetails().getName();

        StorageClientSettings settings = StorageClientSettings.newBuilder()
                .serviceUri(stateStorageServiceUrl)
                .clientName("function-" + tableNs + "/" + tableName)
                .build();

        // TODO (sijie): provide a better way to provision the state table for functions
        try (StorageAdminClient storageAdminClient = StorageClientBuilder.newBuilder()
                .withSettings(settings)
                .buildAdmin()) {
            try {
                result(storageAdminClient.getStream(tableNs, tableName));
            } catch (NamespaceNotFoundException nnfe) {
                result(storageAdminClient.createNamespace(tableNs, NamespaceConfiguration.newBuilder()
                        .setDefaultStreamConf(DEFAULT_STREAM_CONF)
                        .build()));
                result(storageAdminClient.createStream(tableNs, tableName, DEFAULT_STREAM_CONF));
            } catch (StreamNotFoundException snfe) {
                result(storageAdminClient.createStream(tableNs, tableName, DEFAULT_STREAM_CONF));
            }
        }

        log.info("Starting state table for function {}", instanceConfig.getFunctionDetails().getName());
        this.storageClient = StorageClientBuilder.newBuilder()
                .withSettings(settings)
                .withNamespace(tableNs)
                .build();
        this.stateTable = result(storageClient.openTable(tableName));
    }

    private void processResult(Record srcRecord,
                               JavaExecutionResult result,
                               long startTime, long endTime) throws Exception {
        if (result.getUserException() != null) {
            log.info("Encountered user exception when processing message {}", srcRecord, result.getUserException());
            stats.incrementUserExceptions(result.getUserException());
            srcRecord.fail();
        } else if (result.getSystemException() != null) {
            log.info("Encountered system exception when processing message {}", srcRecord, result.getSystemException());
            stats.incrementSystemExceptions(result.getSystemException());
            throw result.getSystemException();
        } else {
            stats.incrementSuccessfullyProcessed(endTime - startTime);
            if (result.getResult() != null) {
                sendOutputMessage(srcRecord, result.getResult());
            } else {
                if (instanceConfig.getFunctionDetails().getAutoAck()) {
                    // the function doesn't produce any result or the user doesn't want the result.
                    srcRecord.ack();
                }
            }
        }
    }

    private void sendOutputMessage(Record srcRecord, Object output) {
        try {
            this.sink.write(new SinkRecord<>(srcRecord, output));
        } catch (Exception e) {
            log.info("Encountered exception in sink write: ", e);
            throw new RuntimeException(e);
        }
    }

    private Record readInput() {
        Record record;
        try {
            record = this.source.read();
        } catch (Exception e) {
            log.info("Encountered exception in source read: ", e);
            throw new RuntimeException(e);
        }

        // check record is valid
        if (record == null) {
            throw new IllegalArgumentException("The record returned by the source cannot be null");
        } else if (record.getValue() == null) {
            throw new IllegalArgumentException("The value in the record returned by the source cannot be null");
        }
        return record;
    }

    @Override
    public void close() {
        if (source != null) {
            try {
                source.close();
            } catch (Exception e) {
                log.error("Failed to close source {}", instanceConfig.getFunctionDetails().getSource().getClassName(), e);

            }
        }

        if (sink != null) {
            try {
                sink.close();
            } catch (Exception e) {
                log.error("Failed to close sink {}", instanceConfig.getFunctionDetails().getSource().getClassName(), e);
            }
        }

        if (null != javaInstance) {
            javaInstance.close();
        }

        // kill the state table
        if (null != stateTable) {
            stateTable.close();
            stateTable = null;
        }
        if (null != storageClient) {
            storageClient.close();
        }

        // once the thread quits, clean up the instance
        fnCache.unregisterFunctionInstance(
                instanceConfig.getFunctionId(),
                instanceConfig.getInstanceName());
        log.info("Unloading JAR files for function {}", instanceConfig);
    }

    public InstanceCommunication.MetricsData getAndResetMetrics() {
        InstanceCommunication.MetricsData.Builder bldr = createMetricsDataBuilder();
        stats.resetCurrent();
        if (javaInstance != null) {
            InstanceCommunication.MetricsData userMetrics =  javaInstance.getAndResetMetrics();
            if (userMetrics != null) {
                bldr.putAllMetrics(userMetrics.getMetricsMap());
            }
        }
        return bldr.build();
    }

    public InstanceCommunication.MetricsData getMetrics() {
        InstanceCommunication.MetricsData.Builder bldr = createMetricsDataBuilder();
        if (javaInstance != null) {
            InstanceCommunication.MetricsData userMetrics =  javaInstance.getMetrics();
            if (userMetrics != null) {
                bldr.putAllMetrics(userMetrics.getMetricsMap());
            }
        }
        return bldr.build();
    }

    public void resetMetrics() {
        stats.resetCurrent();
        javaInstance.resetMetrics();
    }

    private Builder createMetricsDataBuilder() {
        InstanceCommunication.MetricsData.Builder bldr = InstanceCommunication.MetricsData.newBuilder();
        addSystemMetrics(METRICS_TOTAL_PROCESSED, stats.getStats().getTotalProcessed(), bldr);
        addSystemMetrics(METRICS_TOTAL_SUCCESS, stats.getStats().getTotalSuccessfullyProcessed(),
                bldr);
        addSystemMetrics(METRICS_TOTAL_SYS_EXCEPTION, stats.getStats().getTotalSystemExceptions(), bldr);
        addSystemMetrics(METRICS_TOTAL_USER_EXCEPTION, stats.getStats().getTotalUserExceptions(), bldr);
        stats.getStats().getTotalDeserializationExceptions().forEach((topic, count) -> {
            addSystemMetrics(METRICS_TOTAL_DESERIALIZATION_EXCEPTION + topic, count, bldr);
        });
        addSystemMetrics(METRICS_TOTAL_SERIALIZATION_EXCEPTION,
                stats.getStats().getTotalSerializationExceptions(), bldr);
        addSystemMetrics(METRICS_AVG_LATENCY, stats.getStats().computeLatency(), bldr);
        return bldr;
    }

    public InstanceCommunication.FunctionStatus.Builder getFunctionStatus() {
        InstanceCommunication.FunctionStatus.Builder functionStatusBuilder = InstanceCommunication.FunctionStatus.newBuilder();
        functionStatusBuilder.setNumProcessed(stats.getTotalStats().getTotalProcessed());
        functionStatusBuilder.setNumSuccessfullyProcessed(stats.getTotalStats().getTotalSuccessfullyProcessed());
        functionStatusBuilder.setNumUserExceptions(stats.getTotalStats().getTotalUserExceptions());
        stats.getTotalStats().getLatestUserExceptions().forEach(ex -> {
            functionStatusBuilder.addLatestUserExceptions(ex);
        });
        functionStatusBuilder.setNumSystemExceptions(stats.getTotalStats().getTotalSystemExceptions());
        stats.getTotalStats().getLatestSystemExceptions().forEach(ex -> {
            functionStatusBuilder.addLatestSystemExceptions(ex);
        });
        functionStatusBuilder.putAllDeserializationExceptions(stats.getTotalStats().getTotalDeserializationExceptions());
        functionStatusBuilder.setSerializationExceptions(stats.getTotalStats().getTotalSerializationExceptions());
        functionStatusBuilder.setAverageLatency(stats.getTotalStats().computeLatency());
        functionStatusBuilder.setLastInvocationTime(stats.getTotalStats().getLastInvocationTime());
        return functionStatusBuilder;
    }

    private static void addSystemMetrics(String metricName, double value, InstanceCommunication.MetricsData.Builder bldr) {
        InstanceCommunication.MetricsData.DataDigest digest =
                InstanceCommunication.MetricsData.DataDigest.newBuilder()
                        .setCount(value).setSum(value).setMax(value).setMin(0).build();
        bldr.putMetrics(metricName, digest);
    }

    private void setupLogHandler() {
        if (instanceConfig.getFunctionDetails().getLogTopic() != null &&
                !instanceConfig.getFunctionDetails().getLogTopic().isEmpty()) {
            logAppender = new LogAppender(client, instanceConfig.getFunctionDetails().getLogTopic(),
                    FunctionDetailsUtils.getFullyQualifiedName(instanceConfig.getFunctionDetails()));
            logAppender.start();
        }
    }

    private void addLogTopicHandler() {
        if (logAppender == null) return;
        LoggerContext context = LoggerContext.getContext(false);
        Configuration config = context.getConfiguration();
        config.addAppender(logAppender);
        for (final LoggerConfig loggerConfig : config.getLoggers().values()) {
            loggerConfig.addAppender(logAppender, null, null);
        }
        config.getRootLogger().addAppender(logAppender, null, null);
    }

    private void removeLogTopicHandler() {
        if (logAppender == null) return;
        LoggerContext context = LoggerContext.getContext(false);
        Configuration config = context.getConfiguration();
        for (final LoggerConfig loggerConfig : config.getLoggers().values()) {
            loggerConfig.removeAppender(logAppender.getName());
        }
        config.getRootLogger().removeAppender(logAppender.getName());
    }

    public void setupInput(ContextImpl contextImpl) throws Exception {

        SourceSpec sourceSpec = this.instanceConfig.getFunctionDetails().getSource();
        Object object;
        // If source classname is not set, we default pulsar source
        if (sourceSpec.getClassName().isEmpty()) {
            PulsarSourceConfig pulsarSourceConfig = new PulsarSourceConfig();
            sourceSpec.getInputSpecsMap().forEach((topic, conf) -> {
                ConsumerConfig consumerConfig = ConsumerConfig.builder().isRegexPattern(conf.getIsRegexPattern()).build();
                if (conf.getSchemaType() != null && !conf.getSchemaType().isEmpty()) {
                    consumerConfig.setSchemaType(conf.getSchemaType());
                } else if (conf.getSerdeClassName() != null && !conf.getSerdeClassName().isEmpty()) {
                    consumerConfig.setSerdeClassName(conf.getSerdeClassName());
                }
                pulsarSourceConfig.getTopicSchema().put(topic, consumerConfig);
            });

            sourceSpec.getTopicsToSerDeClassNameMap().forEach((topic, serde) -> {
                pulsarSourceConfig.getTopicSchema().put(topic,
                        ConsumerConfig.builder()
                                .serdeClassName(serde)
                                .isRegexPattern(false)
                                .build());
            });

            if (!StringUtils.isEmpty(sourceSpec.getTopicsPattern())) {
                pulsarSourceConfig.getTopicSchema().get(sourceSpec.getTopicsPattern()).setRegexPattern(true);
            }

            pulsarSourceConfig.setSubscriptionName(
                    StringUtils.isNotBlank(sourceSpec.getSubscriptionName()) ? sourceSpec.getSubscriptionName()
                            : FunctionDetailsUtils.getFullyQualifiedName(this.instanceConfig.getFunctionDetails()));
            pulsarSourceConfig.setProcessingGuarantees(
                    FunctionConfig.ProcessingGuarantees.valueOf(
                            this.instanceConfig.getFunctionDetails().getProcessingGuarantees().name()));

            switch (sourceSpec.getSubscriptionType()) {
                case FAILOVER:
                    pulsarSourceConfig.setSubscriptionType(SubscriptionType.Failover);
                    break;
                default:
                    pulsarSourceConfig.setSubscriptionType(SubscriptionType.Shared);
                    break;
            }

            pulsarSourceConfig.setTypeClassName(sourceSpec.getTypeClassName());

            if (sourceSpec.getTimeoutMs() > 0 ) {
                pulsarSourceConfig.setTimeoutMs(sourceSpec.getTimeoutMs());
            }

            if (this.instanceConfig.getFunctionDetails().hasRetryDetails()) {
                pulsarSourceConfig.setMaxMessageRetries(this.instanceConfig.getFunctionDetails().getRetryDetails().getMaxMessageRetries());
                pulsarSourceConfig.setDeadLetterTopic(this.instanceConfig.getFunctionDetails().getRetryDetails().getDeadLetterTopic());
            }
            object = new PulsarSource(this.client, pulsarSourceConfig,
                    FunctionDetailsUtils.getFullyQualifiedName(this.instanceConfig.getFunctionDetails()));
        } else {
            object = Reflections.createInstance(
                    sourceSpec.getClassName(),
                    Thread.currentThread().getContextClassLoader());
        }

        Class<?>[] typeArgs;
        if (object instanceof Source) {
            typeArgs = TypeResolver.resolveRawArguments(Source.class, object.getClass());
            assert typeArgs.length > 0;
        } else {
            throw new RuntimeException("Source does not implement correct interface");
        }
        this.source = (Source<?>) object;

        if (sourceSpec.getConfigs().isEmpty()) {
            this.source.open(new HashMap<>(), contextImpl);
        } else {
            this.source.open(new Gson().fromJson(sourceSpec.getConfigs(),
                    new TypeToken<Map<String, Object>>(){}.getType()), contextImpl);
        }
    }

    public void setupOutput(ContextImpl contextImpl) throws Exception {

        SinkSpec sinkSpec = this.instanceConfig.getFunctionDetails().getSink();
        Object object;
        // If sink classname is not set, we default pulsar sink
        if (sinkSpec.getClassName().isEmpty()) {
            if (StringUtils.isEmpty(sinkSpec.getTopic())) {
                object = PulsarSinkDisable.INSTANCE;
            } else {
                PulsarSinkConfig pulsarSinkConfig = new PulsarSinkConfig();
                pulsarSinkConfig.setProcessingGuarantees(FunctionConfig.ProcessingGuarantees.valueOf(
                        this.instanceConfig.getFunctionDetails().getProcessingGuarantees().name()));
                pulsarSinkConfig.setTopic(sinkSpec.getTopic());

                if (!StringUtils.isEmpty(sinkSpec.getSchemaType())) {
                    pulsarSinkConfig.setSchemaType(sinkSpec.getSchemaType());
                } else if (!StringUtils.isEmpty(sinkSpec.getSerDeClassName())) {
                    pulsarSinkConfig.setSerdeClassName(sinkSpec.getSerDeClassName());
                }

                pulsarSinkConfig.setTypeClassName(sinkSpec.getTypeClassName());

                object = new PulsarSink(this.client, pulsarSinkConfig,
                        FunctionDetailsUtils.getFullyQualifiedName(this.instanceConfig.getFunctionDetails()));
            }
        } else {
            object = Reflections.createInstance(
                    sinkSpec.getClassName(),
                    Thread.currentThread().getContextClassLoader());
        }

        if (object instanceof Sink) {
            this.sink = (Sink) object;
        } else {
            throw new RuntimeException("Sink does not implement correct interface");
        }
        if (sinkSpec.getConfigs().isEmpty()) {
            this.sink.open(new HashMap<>(), contextImpl);
        } else {
            this.sink.open(new Gson().fromJson(sinkSpec.getConfigs(),
                    new TypeToken<Map<String, Object>>() {}.getType()), contextImpl);
        }
    }
}<|MERGE_RESOLUTION|>--- conflicted
+++ resolved
@@ -51,7 +51,6 @@
 import org.apache.logging.log4j.core.LoggerContext;
 import org.apache.logging.log4j.core.config.Configuration;
 import org.apache.logging.log4j.core.config.LoggerConfig;
-import org.apache.pulsar.client.api.MessageId;
 import org.apache.pulsar.client.api.PulsarClient;
 import org.apache.pulsar.client.api.SubscriptionType;
 import org.apache.pulsar.client.impl.PulsarClientImpl;
@@ -65,7 +64,6 @@
 import org.apache.pulsar.functions.sink.PulsarSink;
 import org.apache.pulsar.functions.sink.PulsarSinkConfig;
 import org.apache.pulsar.functions.sink.PulsarSinkDisable;
-import org.apache.pulsar.functions.source.PulsarRecord;
 import org.apache.pulsar.functions.source.PulsarSource;
 import org.apache.pulsar.functions.source.PulsarSourceConfig;
 import org.apache.pulsar.functions.utils.ConsumerConfig;
@@ -239,24 +237,14 @@
     }
 
     private void loadJars() throws Exception {
-
-<<<<<<< HEAD
-        if (jarFile.endsWith(".nar")) {
-            // The functions code is contained in a NAR archive
+        try {
+            // Let's first try to treat it as a nar archive
             fnCache.registerFunctionInstanceWithArchive(
                 instanceConfig.getFunctionId(),
                 instanceConfig.getInstanceName(),
                 jarFile);
-        } else {
-            log.info("Loading JAR files for function {} from archive {}", instanceConfig, jarFile);
-=======
-        try {
-            // Let's first try to treat it as a nar archive
-            fnCache.registerFunctionInstanceWithArchive(instanceConfig.getFunctionId(), instanceConfig.getInstanceId(),
-                    jarFile);
         } catch (FileNotFoundException e) {
             log.info("For Function {} Loading as NAR failed with {}; treating it as Jar instead", instanceConfig, e);
->>>>>>> adaae57d
             // create the function class loader
             fnCache.registerFunctionInstance(
                     instanceConfig.getFunctionId(),
