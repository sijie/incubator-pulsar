<!--

    Licensed to the Apache Software Foundation (ASF) under one
    or more contributor license agreements.  See the NOTICE file
    distributed with this work for additional information
    regarding copyright ownership.  The ASF licenses this file
    to you under the Apache License, Version 2.0 (the
    "License"); you may not use this file except in compliance
    with the License.  You may obtain a copy of the License at

      http://www.apache.org/licenses/LICENSE-2.0

    Unless required by applicable law or agreed to in writing,
    software distributed under the License is distributed on an
    "AS IS" BASIS, WITHOUT WARRANTIES OR CONDITIONS OF ANY
    KIND, either express or implied.  See the License for the
    specific language governing permissions and limitations
    under the License.

-->
<project xmlns="http://maven.apache.org/POM/4.0.0" xmlns:xsi="http://www.w3.org/2001/XMLSchema-instance"
  xsi:schemaLocation="http://maven.apache.org/POM/4.0.0 http://maven.apache.org/xsd/maven-4.0.0.xsd">
  <modelVersion>4.0.0</modelVersion>
  <parent>
    <groupId>org.apache.pulsar</groupId>
    <artifactId>pulsar-functions</artifactId>
    <version>2.2.0-incubating-SNAPSHOT</version>
  </parent>

  <artifactId>pulsar-functions-api-examples</artifactId>
  <name>Pulsar Functions :: API Examples</name>

  <dependencies>
    <dependency>
      <groupId>org.slf4j</groupId>
      <artifactId>slf4j-api</artifactId>
    </dependency>

    <dependency>
      <groupId>${project.groupId}</groupId>
      <artifactId>pulsar-functions-api</artifactId>
      <version>${project.version}</version>
    </dependency>

<<<<<<< HEAD
    <dependency>
      <groupId>${project.groupId}</groupId>
      <artifactId>pulsar-client-schema</artifactId>
      <version>${project.version}</version>
    </dependency>
=======
>>>>>>> 3e9a445e
  </dependencies>

</project><|MERGE_RESOLUTION|>--- conflicted
+++ resolved
@@ -41,15 +41,6 @@
       <artifactId>pulsar-functions-api</artifactId>
       <version>${project.version}</version>
     </dependency>
-
-<<<<<<< HEAD
-    <dependency>
-      <groupId>${project.groupId}</groupId>
-      <artifactId>pulsar-client-schema</artifactId>
-      <version>${project.version}</version>
-    </dependency>
-=======
->>>>>>> 3e9a445e
   </dependencies>
 
 </project>