/**
 * Licensed to the Apache Software Foundation (ASF) under one
 * or more contributor license agreements.  See the NOTICE file
 * distributed with this work for additional information
 * regarding copyright ownership.  The ASF licenses this file
 * to you under the Apache License, Version 2.0 (the
 * "License"); you may not use this file except in compliance
 * with the License.  You may obtain a copy of the License at
 *
 *   http://www.apache.org/licenses/LICENSE-2.0
 *
 * Unless required by applicable law or agreed to in writing,
 * software distributed under the License is distributed on an
 * "AS IS" BASIS, WITHOUT WARRANTIES OR CONDITIONS OF ANY
 * KIND, either express or implied.  See the License for the
 * specific language governing permissions and limitations
 * under the License.
 */
package org.apache.pulsar.client.api;

import static org.mockito.Matchers.any;
import static org.mockito.Mockito.atLeastOnce;
import static org.mockito.Mockito.spy;
import static org.mockito.Mockito.verify;
import static org.testng.Assert.assertEquals;
import static org.testng.Assert.assertFalse;
import static org.testng.Assert.assertNotEquals;
import static org.testng.Assert.assertTrue;
import static org.testng.Assert.fail;

import java.io.IOException;
import java.lang.reflect.Field;
import java.lang.reflect.Modifier;
import java.nio.file.Files;
import java.nio.file.Paths;
import java.util.List;
import java.util.Map;
import java.util.Set;
import java.util.UUID;
import java.util.concurrent.Callable;
import java.util.concurrent.CompletableFuture;
import java.util.concurrent.CountDownLatch;
import java.util.concurrent.CyclicBarrier;
import java.util.concurrent.ExecutionException;
import java.util.concurrent.ExecutorService;
import java.util.concurrent.Executors;
import java.util.concurrent.Future;
import java.util.concurrent.TimeUnit;
import java.util.concurrent.atomic.AtomicInteger;
import java.util.stream.Collectors;

import org.apache.bookkeeper.mledger.impl.EntryCacheImpl;
import org.apache.bookkeeper.mledger.impl.ManagedLedgerImpl;
import org.apache.pulsar.broker.service.persistent.PersistentTopic;
import org.apache.pulsar.client.api.PulsarClientException.InvalidConfigurationException;
import org.apache.pulsar.client.impl.ConsumerImpl;
import org.apache.pulsar.client.impl.MessageIdImpl;
import org.apache.pulsar.common.api.PulsarDecoder;
import org.apache.pulsar.common.naming.TopicName;
import org.apache.pulsar.common.util.FutureUtil;
import org.slf4j.Logger;
import org.slf4j.LoggerFactory;
import org.testng.Assert;
import org.testng.annotations.AfterMethod;
import org.testng.annotations.BeforeMethod;
import org.testng.annotations.DataProvider;
import org.testng.annotations.Test;

import com.google.common.collect.Lists;
import com.google.common.collect.Sets;

public class SimpleProducerConsumerTest extends ProducerConsumerBase {
    private static final Logger log = LoggerFactory.getLogger(SimpleProducerConsumerTest.class);

    @BeforeMethod
    @Override
    protected void setup() throws Exception {
        super.internalSetup();
        super.producerBaseSetup();
    }

    @AfterMethod
    @Override
    protected void cleanup() throws Exception {
        super.internalCleanup();
    }

    @DataProvider(name = "batch")
    public Object[][] codecProvider() {
        return new Object[][] { { 0 }, { 1000 } };
    }

    @Test(dataProvider = "batch")
    public void testSyncProducerAndConsumer(int batchMessageDelayMs) throws Exception {
        log.info("-- Starting {} test --", methodName);

        Consumer<byte[]> consumer = pulsarClient.newConsumer().topic("persistent://my-property/my-ns/my-topic1")
                .subscriptionName("my-subscriber-name").subscribe();

        ProducerBuilder<byte[]> producerBuilder = pulsarClient.newProducer()
                .topic("persistent://my-property/my-ns/my-topic1");

        if (batchMessageDelayMs != 0) {
            producerBuilder.enableBatching(true);
            producerBuilder.batchingMaxPublishDelay(batchMessageDelayMs, TimeUnit.MILLISECONDS);
            producerBuilder.batchingMaxMessages(5);
        }

        Producer<byte[]> producer = producerBuilder.create();
        for (int i = 0; i < 10; i++) {
            String message = "my-message-" + i;
            producer.send(message.getBytes());
        }

        Message<byte[]> msg = null;
        Set<String> messageSet = Sets.newHashSet();
        for (int i = 0; i < 10; i++) {
            msg = consumer.receive(5, TimeUnit.SECONDS);
            String receivedMessage = new String(msg.getData());
            log.debug("Received message: [{}]", receivedMessage);
            String expectedMessage = "my-message-" + i;
            testMessageOrderAndDuplicates(messageSet, receivedMessage, expectedMessage);
        }
        // Acknowledge the consumption of all messages at once
        consumer.acknowledgeCumulative(msg);
        consumer.close();
        log.info("-- Exiting {} test --", methodName);
    }

    @Test(dataProvider = "batch")
    public void testAsyncProducerAndAsyncAck(int batchMessageDelayMs) throws Exception {
        log.info("-- Starting {} test --", methodName);
        Consumer<byte[]> consumer = pulsarClient.newConsumer().topic("persistent://my-property/my-ns/my-topic2")
                .subscriptionName("my-subscriber-name").subscribe();

        ProducerBuilder<byte[]> producerBuilder = pulsarClient.newProducer()
                .topic("persistent://my-property/my-ns/my-topic2");

        if (batchMessageDelayMs != 0) {
            producerBuilder.enableBatching(true);
            producerBuilder.batchingMaxPublishDelay(batchMessageDelayMs, TimeUnit.MILLISECONDS);
            producerBuilder.batchingMaxMessages(5);
        }
        Producer<byte[]> producer = producerBuilder.create();
        List<Future<MessageId>> futures = Lists.newArrayList();

        // Asynchronously produce messages
        for (int i = 0; i < 10; i++) {
            final String message = "my-message-" + i;
            Future<MessageId> future = producer.sendAsync(message.getBytes());
            futures.add(future);
        }

        log.info("Waiting for async publish to complete");
        for (Future<MessageId> future : futures) {
            future.get();
        }

        Message<byte[]> msg = null;
        Set<String> messageSet = Sets.newHashSet();
        for (int i = 0; i < 10; i++) {
            msg = consumer.receive(5, TimeUnit.SECONDS);
            String receivedMessage = new String(msg.getData());
            log.info("Received message: [{}]", receivedMessage);
            String expectedMessage = "my-message-" + i;
            testMessageOrderAndDuplicates(messageSet, receivedMessage, expectedMessage);
        }

        // Asynchronously acknowledge upto and including the last message
        Future<Void> ackFuture = consumer.acknowledgeCumulativeAsync(msg);
        log.info("Waiting for async ack to complete");
        ackFuture.get();
        consumer.close();
        log.info("-- Exiting {} test --", methodName);
    }

    @Test(dataProvider = "batch", timeOut = 100000)
    public void testMessageListener(int batchMessageDelayMs) throws Exception {
        log.info("-- Starting {} test --", methodName);

        int numMessages = 100;
        final CountDownLatch latch = new CountDownLatch(numMessages);

        Consumer<byte[]> consumer = pulsarClient.newConsumer().topic("persistent://my-property/my-ns/my-topic3")
                .subscriptionName("my-subscriber-name").messageListener((c1, msg) -> {
                    Assert.assertNotNull(msg, "Message cannot be null");
                    String receivedMessage = new String(msg.getData());
                    log.debug("Received message [{}] in the listener", receivedMessage);
                    c1.acknowledgeAsync(msg);
                    latch.countDown();
                }).subscribe();

        ProducerBuilder<byte[]> producerBuilder = pulsarClient.newProducer()
                .topic("persistent://my-property/my-ns/my-topic3");

        if (batchMessageDelayMs != 0) {
            producerBuilder.enableBatching(true);
            producerBuilder.batchingMaxPublishDelay(batchMessageDelayMs, TimeUnit.MILLISECONDS);
            producerBuilder.batchingMaxMessages(5);
        }
        Producer<byte[]> producer = producerBuilder.create();
        List<Future<MessageId>> futures = Lists.newArrayList();

        // Asynchronously produce messages
        for (int i = 0; i < numMessages; i++) {
            final String message = "my-message-" + i;
            Future<MessageId> future = producer.sendAsync(message.getBytes());
            futures.add(future);
        }

        log.info("Waiting for async publish to complete");
        for (Future<MessageId> future : futures) {
            future.get();
        }

        log.info("Waiting for message listener to ack all messages");
        assertEquals(latch.await(numMessages, TimeUnit.SECONDS), true, "Timed out waiting for message listener acks");
        consumer.close();
        log.info("-- Exiting {} test --", methodName);
    }

    @Test(dataProvider = "batch")
    public void testBackoffAndReconnect(int batchMessageDelayMs) throws Exception {
        log.info("-- Starting {} test --", methodName);
        // Create consumer and producer
        Consumer<byte[]> consumer = pulsarClient.newConsumer().topic("persistent://my-property/my-ns/my-topic4")
                .subscriptionName("my-subscriber-name").subscribe();
        ProducerBuilder<byte[]> producerBuilder = pulsarClient.newProducer()
                .topic("persistent://my-property/my-ns/my-topic4");

        if (batchMessageDelayMs != 0) {
            producerBuilder.enableBatching(true);
            producerBuilder.batchingMaxPublishDelay(batchMessageDelayMs, TimeUnit.MILLISECONDS);
            producerBuilder.batchingMaxMessages(5);
        }
        Producer<byte[]> producer = producerBuilder.create();
        // Produce messages
        CompletableFuture<MessageId> lastFuture = null;
        for (int i = 0; i < 10; i++) {
            lastFuture = producer.sendAsync(("my-message-" + i).getBytes()).thenApply(msgId -> {
                log.info("Published message id: {}", msgId);
                return msgId;
            });
        }

        lastFuture.get();

        Message<byte[]> msg = null;
        for (int i = 0; i < 10; i++) {
            msg = consumer.receive(5, TimeUnit.SECONDS);
            log.info("Received: [{}]", new String(msg.getData()));
        }

        // Restart the broker and wait for the backoff to kick in. The client library will try to reconnect, and once
        // the broker is up, the consumer should receive the duplicate messages.
        log.info("-- Restarting broker --");
        restartBroker();

        msg = null;
        log.info("Receiving duplicate messages..");
        for (int i = 0; i < 10; i++) {
            msg = consumer.receive(5, TimeUnit.SECONDS);
            log.info("Received: [{}]", new String(msg.getData()));
            Assert.assertNotNull(msg, "Message cannot be null");
        }
        consumer.acknowledgeCumulative(msg);
        consumer.close();
        log.info("-- Exiting {} test --", methodName);
    }

    @Test(dataProvider = "batch")
    public void testSendTimeout(int batchMessageDelayMs) throws Exception {
        log.info("-- Starting {} test --", methodName);

        Consumer<byte[]> consumer = pulsarClient.newConsumer().topic("persistent://my-property/my-ns/my-topic5")
                .subscriptionName("my-subscriber-name").subscribe();
        ProducerBuilder<byte[]> producerBuilder = pulsarClient.newProducer()
                .topic("persistent://my-property/my-ns/my-topic5").sendTimeout(1, TimeUnit.SECONDS);

        if (batchMessageDelayMs != 0) {
            producerBuilder.enableBatching(true);
            producerBuilder.batchingMaxPublishDelay(batchMessageDelayMs, TimeUnit.MILLISECONDS);
            producerBuilder.batchingMaxMessages(5);
        }
        Producer<byte[]> producer = producerBuilder.create();
        final String message = "my-message";

        // Trigger the send timeout
        stopBroker();

        Future<MessageId> future = producer.sendAsync(message.getBytes());

        try {
            future.get();
            Assert.fail("Send operation should have failed");
        } catch (ExecutionException e) {
            // Expected
        }

        startBroker();

        // We should not have received any message
        Message<byte[]> msg = consumer.receive(3, TimeUnit.SECONDS);
        Assert.assertNull(msg);
        consumer.close();
        log.info("-- Exiting {} test --", methodName);
    }

    @Test
    public void testInvalidSequence() throws Exception {
        log.info("-- Starting {} test --", methodName);

        PulsarClient client1 = PulsarClient.builder().serviceUrl("http://127.0.0.1:" + BROKER_WEBSERVICE_PORT).build();
        client1.close();

        try {
            client1.newConsumer().topic("persistent://my-property/my-ns/my-topic6")
                    .subscriptionName("my-subscriber-name").subscribe();
            Assert.fail("Should fail");
        } catch (PulsarClientException e) {
            Assert.assertTrue(e instanceof PulsarClientException.AlreadyClosedException);
        }

        try {
            client1.newProducer().topic("persistent://my-property/my-ns/my-topic6").create();
            Assert.fail("Should fail");
        } catch (PulsarClientException e) {
            Assert.assertTrue(e instanceof PulsarClientException.AlreadyClosedException);
        }

        Consumer<byte[]> consumer = pulsarClient.newConsumer().topic("persistent://my-property/my-ns/my-topic6")
                .subscriptionName("my-subscriber-name").subscribe();

        try {
            Message<byte[]> msg = MessageBuilder.create().setContent("InvalidMessage".getBytes()).build();
            consumer.acknowledge(msg);
        } catch (PulsarClientException.InvalidMessageException e) {
            // ok
        }

        consumer.close();

        try {
            consumer.receive();
            Assert.fail("Should fail");
        } catch (PulsarClientException.AlreadyClosedException e) {
            // ok
        }

        try {
            consumer.unsubscribe();
            Assert.fail("Should fail");
        } catch (PulsarClientException.AlreadyClosedException e) {
            // ok
        }

        Producer<byte[]> producer = pulsarClient.newProducer().topic("persistent://my-property/my-ns/my-topic6")
                .create();
        producer.close();

        try {
            producer.send("message".getBytes());
            Assert.fail("Should fail");
        } catch (PulsarClientException.AlreadyClosedException e) {
            // ok
        }

    }

    @Test
    public void testSillyUser() {
        try {
            PulsarClient.builder().serviceUrl("invalid://url").build();
            Assert.fail("should fail");
        } catch (PulsarClientException e) {
            Assert.assertTrue(e instanceof PulsarClientException.InvalidServiceURL);
        }

        try {
            pulsarClient.newProducer().sendTimeout(-1, TimeUnit.SECONDS);
            Assert.fail("should fail");
        } catch (IllegalArgumentException e) {
            // ok
        }

        try {
            pulsarClient.newProducer().maxPendingMessages(0);
            Assert.fail("should fail");
        } catch (IllegalArgumentException e) {
            // ok
        }

        try {
            pulsarClient.newProducer().topic("invalid://topic").create();
            Assert.fail("should fail");
        } catch (PulsarClientException e) {
            Assert.assertTrue(e instanceof PulsarClientException.InvalidTopicNameException);
        }

        try {
            pulsarClient.newConsumer().messageListener(null);
            Assert.fail("should fail");
        } catch (NullPointerException e) {
            // ok
        }

        try {
            pulsarClient.newConsumer().subscriptionType(null);
            Assert.fail("should fail");
        } catch (NullPointerException e) {
            // ok
        }

        try {
            pulsarClient.newConsumer().receiverQueueSize(-1);
            Assert.fail("should fail");
        } catch (IllegalArgumentException e) {
            // ok
        }

        try {
            pulsarClient.newConsumer().topic("persistent://my-property/my-ns/my-topic7").subscriptionName(null)
                    .subscribe();
            Assert.fail("Should fail");
        } catch (PulsarClientException e) {
            assertEquals(e.getClass(), InvalidConfigurationException.class);
        }

        try {
            pulsarClient.newConsumer().topic("persistent://my-property/my-ns/my-topic7").subscriptionName("")
                    .subscribe();
            Assert.fail("Should fail");
        } catch (PulsarClientException e) {
            Assert.assertTrue(e instanceof PulsarClientException.InvalidConfigurationException);
        }

        try {
            pulsarClient.newConsumer().topic("invalid://topic7").subscriptionName("my-subscriber-name").subscribe();
            Assert.fail("Should fail");
        } catch (PulsarClientException e) {
            Assert.assertTrue(e instanceof PulsarClientException.InvalidTopicNameException);
        }

    }

    // This is to test that the flow control counter doesn't get corrupted while concurrent receives during
    // reconnections
    @Test(dataProvider = "batch")
    public void testConcurrentConsumerReceiveWhileReconnect(int batchMessageDelayMs) throws Exception {
        final int recvQueueSize = 100;
        final int numConsumersThreads = 10;

        String subName = UUID.randomUUID().toString();
        final Consumer<byte[]> consumer = pulsarClient.newConsumer()
                .topic("persistent://my-property/my-ns/my-topic7").subscriptionName(subName)
                .receiverQueueSize(recvQueueSize).subscribe();
        ExecutorService executor = Executors.newCachedThreadPool();

        final CyclicBarrier barrier = new CyclicBarrier(numConsumersThreads + 1);
        for (int i = 0; i < numConsumersThreads; i++) {
            executor.submit(new Callable<Void>() {
                @Override
                public Void call() throws Exception {
                    barrier.await();
                    consumer.receive();
                    return null;
                }
            });
        }

        barrier.await();
        // there will be 10 threads calling receive() from the same consumer and will block
        Thread.sleep(100);

        // we restart the broker to reconnect
        restartBroker();
        Thread.sleep(2000);

        // publish 100 messages so that the consumers blocked on receive() will now get the messages
        ProducerBuilder<byte[]> producerBuilder = pulsarClient.newProducer()
                .topic("persistent://my-property/my-ns/my-topic7");

        if (batchMessageDelayMs != 0) {
            producerBuilder.batchingMaxPublishDelay(batchMessageDelayMs, TimeUnit.MILLISECONDS);
            producerBuilder.batchingMaxMessages(5);
            producerBuilder.enableBatching(true);
        }
        Producer<byte[]> producer = producerBuilder.create();
        for (int i = 0; i < recvQueueSize; i++) {
            String message = "my-message-" + i;
            producer.send(message.getBytes());
        }
        Thread.sleep(500);

        ConsumerImpl<byte[]> consumerImpl = (ConsumerImpl<byte[]>) consumer;
        // The available permits should be 10 and num messages in the queue should be 90
        Assert.assertEquals(consumerImpl.getAvailablePermits(), numConsumersThreads);
        Assert.assertEquals(consumerImpl.numMessagesInQueue(), recvQueueSize - numConsumersThreads);

        barrier.reset();
        for (int i = 0; i < numConsumersThreads; i++) {
            executor.submit(new Callable<Void>() {
                @Override
                public Void call() throws Exception {
                    barrier.await();
                    consumer.receive();
                    return null;
                }
            });
        }
        barrier.await();
        Thread.sleep(100);

        // The available permits should be 20 and num messages in the queue should be 80
        Assert.assertEquals(consumerImpl.getAvailablePermits(), numConsumersThreads * 2);
        Assert.assertEquals(consumerImpl.numMessagesInQueue(), recvQueueSize - (numConsumersThreads * 2));

        // clear the queue
        while (true) {
            Message<byte[]> msg = consumer.receive(1, TimeUnit.SECONDS);
            if (msg == null) {
                break;
            }
        }

        // The available permits should be 0 and num messages in the queue should be 0
        Assert.assertEquals(consumerImpl.getAvailablePermits(), 0);
        Assert.assertEquals(consumerImpl.numMessagesInQueue(), 0);

        barrier.reset();
        for (int i = 0; i < numConsumersThreads; i++) {
            executor.submit(new Callable<Void>() {
                @Override
                public Void call() throws Exception {
                    barrier.await();
                    consumer.receive();
                    return null;
                }
            });
        }
        barrier.await();
        // we again make 10 threads call receive() and get blocked
        Thread.sleep(100);

        restartBroker();
        Thread.sleep(2000);

        // The available permits should be 10 and num messages in the queue should be 90
        Assert.assertEquals(consumerImpl.getAvailablePermits(), numConsumersThreads);
        Assert.assertEquals(consumerImpl.numMessagesInQueue(), recvQueueSize - numConsumersThreads);
        consumer.close();
    }

    @Test
    public void testSendBigMessageSize() throws Exception {
        log.info("-- Starting {} test --", methodName);

        // Messages are allowed up to MaxMessageSize
        MessageBuilder.create().setContent(new byte[PulsarDecoder.MaxMessageSize]).build();

        try {
            final String topic = "persistent://my-property/my-ns/bigMsg";
            Producer<byte[]> producer = pulsarClient.newProducer().topic(topic).create();
            Message<byte[]> message = MessageBuilder.create().setContent(new byte[PulsarDecoder.MaxMessageSize + 1])
                    .build();
            producer.send(message);
            fail("Should have thrown exception");
        } catch (PulsarClientException.InvalidMessageException e) {
            // OK
        }
    }

    /**
     * Verifies non-batch message size being validated after performing compression while batch-messaging validates
     * before compression of message
     *
     * <pre>
     * send msg with size > MAX_SIZE (5 MB)
     * a. non-batch with compression: pass
     * b. batch-msg with compression: fail
     * c. non-batch w/o  compression: fail
     * d. non-batch with compression, consumer consume: pass
     * </pre>
     *
     * @throws Exception
     */
    @Test
    public void testSendBigMessageSizeButCompressed() throws Exception {
        log.info("-- Starting {} test --", methodName);

        final String topic = "persistent://my-property/my-ns/bigMsg";

        // (a) non-batch msg with compression
        Producer<byte[]> producer = pulsarClient.newProducer().topic(topic)
            .enableBatching(false)
            .messageRoutingMode(MessageRoutingMode.SinglePartition)
            .compressionType(CompressionType.LZ4)
            .create();
        Message<byte[]> message = MessageBuilder.create().setContent(new byte[PulsarDecoder.MaxMessageSize + 1])
                .build();
        producer.send(message);
        producer.close();

        // (b) batch-msg
        producer = pulsarClient.newProducer().topic(topic)
            .enableBatching(true)
            .messageRoutingMode(MessageRoutingMode.SinglePartition)
            .compressionType(CompressionType.LZ4)
            .create();
        message = MessageBuilder.create().setContent(new byte[PulsarDecoder.MaxMessageSize + 1]).build();
        try {
            producer.send(message);
            fail("Should have thrown exception");
        } catch (PulsarClientException.InvalidMessageException e) {
            // OK
        }
        producer.close();

        // (c) non-batch msg without compression
        producer = pulsarClient.newProducer().topic(topic)
            .enableBatching(false)
            .messageRoutingMode(MessageRoutingMode.SinglePartition)
            .compressionType(CompressionType.NONE)
            .create();
        message = MessageBuilder.create().setContent(new byte[PulsarDecoder.MaxMessageSize + 1]).build();
        try {
            producer.send(message);
            fail("Should have thrown exception");
        } catch (PulsarClientException.InvalidMessageException e) {
            // OK
        }
        producer.close();

        // (d) non-batch msg with compression and try to consume message
        producer = pulsarClient.newProducer()
            .topic(topic)
            .enableBatching(false)
            .messageRoutingMode(MessageRoutingMode.SinglePartition)
            .compressionType(CompressionType.LZ4).create();
        Consumer<byte[]> consumer = pulsarClient.newConsumer().topic(topic).subscriptionName("sub1").subscribe();
        byte[] content = new byte[PulsarDecoder.MaxMessageSize + 10];
        message = MessageBuilder.create().setContent(content).build();
        producer.send(message);
        assertEquals(consumer.receive().getData(), content);
        producer.close();
        consumer.close();

    }

    /**
     * Usecase 1: Only 1 Active Subscription - 1 subscriber - Produce Messages - EntryCache should cache messages -
     * EntryCache should be cleaned : Once active subscription consumes messages
     *
     * Usecase 2: 2 Active Subscriptions (faster and slower) and slower gets closed - 2 subscribers - Produce Messages -
     * 1 faster-subscriber consumes all messages and another slower-subscriber none - EntryCache should have cached
     * messages as slower-subscriber has not consumed messages yet - close slower-subscriber - EntryCache should be
     * cleared
     *
     * @throws Exception
     */
    @Test
    public void testActiveAndInActiveConsumerEntryCacheBehavior() throws Exception {
        log.info("-- Starting {} test --", methodName);

        final long batchMessageDelayMs = 100;
        final int receiverSize = 10;
        final String topicName = "cache-topic";
        final String sub1 = "faster-sub1";
        final String sub2 = "slower-sub2";

        /************ usecase-1: *************/
        // 1. Subscriber Faster subscriber
        Consumer<byte[]> subscriber1 = pulsarClient.newConsumer()
                .topic("persistent://my-property/my-ns/" + topicName).subscriptionName(sub1)
                .subscriptionType(SubscriptionType.Shared).receiverQueueSize(receiverSize).subscribe();
        final String topic = "persistent://my-property/my-ns/" + topicName;
        ProducerBuilder<byte[]> producerBuilder = pulsarClient.newProducer().topic(topic);

        if (batchMessageDelayMs != 0) {
            producerBuilder.batchingMaxPublishDelay(batchMessageDelayMs, TimeUnit.MILLISECONDS);
            producerBuilder.batchingMaxMessages(5);
            producerBuilder.enableBatching(true);
        }
        Producer<byte[]> producer = producerBuilder.create();

        PersistentTopic topicRef = (PersistentTopic) pulsar.getBrokerService().getTopicReference(topic).get();
        ManagedLedgerImpl ledger = (ManagedLedgerImpl) topicRef.getManagedLedger();
        Field cacheField = ManagedLedgerImpl.class.getDeclaredField("entryCache");
        cacheField.setAccessible(true);
        Field modifiersField = Field.class.getDeclaredField("modifiers");
        modifiersField.setAccessible(true);
        modifiersField.setInt(cacheField, cacheField.getModifiers() & ~Modifier.FINAL);
        EntryCacheImpl entryCache = spy((EntryCacheImpl) cacheField.get(ledger));
        cacheField.set(ledger, entryCache);

        Message<byte[]> msg = null;
        // 2. Produce messages
        for (int i = 0; i < 30; i++) {
            String message = "my-message-" + i;
            producer.send(message.getBytes());
        }
        // 3. Consume messages
        for (int i = 0; i < 30; i++) {
            msg = subscriber1.receive(5, TimeUnit.SECONDS);
            subscriber1.acknowledge(msg);
        }

        // Verify: EntryCache has been invalidated
        verify(entryCache, atLeastOnce()).invalidateEntries(any());

        // sleep for a second: as ledger.updateCursorRateLimit RateLimiter will allow to invoke cursor-update after a
        // second
        Thread.sleep(1000);//
        // produce-consume one more message to trigger : ledger.internalReadFromLedger(..) which updates cursor and
        // EntryCache
        producer.send("message".getBytes());
        msg = subscriber1.receive(5, TimeUnit.SECONDS);

        // Verify: cache has to be cleared as there is no message needs to be consumed by active subscriber
        assertEquals(entryCache.getSize(), 0, 1);

        /************ usecase-2: *************/
        // 1.b Subscriber slower-subscriber
        Consumer<byte[]> subscriber2 = pulsarClient.newConsumer()
                .topic("persistent://my-property/my-ns/" + topicName).subscriptionName(sub2).subscribe();
        // Produce messages
        final int moreMessages = 10;
        for (int i = 0; i < receiverSize + moreMessages; i++) {
            String message = "my-message-" + i;
            producer.send(message.getBytes());
        }
        // Consume messages
        for (int i = 0; i < receiverSize + moreMessages; i++) {
            msg = subscriber1.receive(5, TimeUnit.SECONDS);
            subscriber1.acknowledge(msg);
        }

        // sleep for a second: as ledger.updateCursorRateLimit RateLimiter will allow to invoke cursor-update after a
        // second
        Thread.sleep(1000);//
        // produce-consume one more message to trigger : ledger.internalReadFromLedger(..) which updates cursor and
        // EntryCache
        producer.send("message".getBytes());
        msg = subscriber1.receive(5, TimeUnit.SECONDS);

        // Verify: as active-subscriber2 has not consumed messages: EntryCache must have those entries in cache
        assertTrue(entryCache.getSize() != 0);

        // 3.b Close subscriber2: which will trigger cache to clear the cache
        subscriber2.close();

        // retry strategically until broker clean up closed subscribers and invalidate all cache entries
        retryStrategically((test) -> entryCache.getSize() == 0, 5, 100);

        // Verify: EntryCache should be cleared
        assertTrue(entryCache.getSize() == 0);
        subscriber1.close();
        log.info("-- Exiting {} test --", methodName);
    }

    @Test
    public void testDeactivatingBacklogConsumer() throws Exception {
        log.info("-- Starting {} test --", methodName);

        final long batchMessageDelayMs = 100;
        final int receiverSize = 10;
        final String topicName = "cache-topic";
        final String topic = "persistent://my-property/my-ns/" + topicName;
        final String sub1 = "faster-sub1";
        final String sub2 = "slower-sub2";

        // 1. Subscriber Faster subscriber: let it consume all messages immediately
        Consumer<byte[]> subscriber1 = pulsarClient.newConsumer()
                .topic("persistent://my-property/my-ns/" + topicName).subscriptionName(sub1)
                .subscriptionType(SubscriptionType.Shared).receiverQueueSize(receiverSize).subscribe();
        // 1.b. Subscriber Slow subscriber:
        Consumer<byte[]> subscriber2 = pulsarClient.newConsumer()
                .topic("persistent://my-property/my-ns/" + topicName).subscriptionName(sub2)
                .subscriptionType(SubscriptionType.Shared).receiverQueueSize(receiverSize).subscribe();

        ProducerBuilder<byte[]> producerBuilder = pulsarClient.newProducer().topic(topic);
        if (batchMessageDelayMs != 0) {
            producerBuilder.enableBatching(true).batchingMaxPublishDelay(batchMessageDelayMs, TimeUnit.MILLISECONDS)
                    .batchingMaxMessages(5);
        }
        Producer<byte[]> producer = producerBuilder.create();

        PersistentTopic topicRef = (PersistentTopic) pulsar.getBrokerService().getTopicReference(topic).get();
        ManagedLedgerImpl ledger = (ManagedLedgerImpl) topicRef.getManagedLedger();

        // reflection to set/get cache-backlog fields value:
        final long maxMessageCacheRetentionTimeMillis = 100;
        Field backlogThresholdField = ManagedLedgerImpl.class.getDeclaredField("maxActiveCursorBacklogEntries");
        backlogThresholdField.setAccessible(true);
        Field field = ManagedLedgerImpl.class.getDeclaredField("maxMessageCacheRetentionTimeMillis");
        field.setAccessible(true);
        Field modifiersField = Field.class.getDeclaredField("modifiers");
        modifiersField.setAccessible(true);
        modifiersField.setInt(field, field.getModifiers() & ~Modifier.FINAL);
        field.set(ledger, maxMessageCacheRetentionTimeMillis);
        final long maxActiveCursorBacklogEntries = (long) backlogThresholdField.get(ledger);

        Message<byte[]> msg = null;
        final int totalMsgs = (int) maxActiveCursorBacklogEntries + receiverSize + 1;
        // 2. Produce messages
        for (int i = 0; i < totalMsgs; i++) {
            String message = "my-message-" + i;
            producer.send(message.getBytes());
        }
        // 3. Consume messages: at Faster subscriber
        for (int i = 0; i < totalMsgs; i++) {
            msg = subscriber1.receive(100, TimeUnit.MILLISECONDS);
            subscriber1.acknowledge(msg);
        }

        // wait : so message can be eligible to to be evict from cache
        Thread.sleep(maxMessageCacheRetentionTimeMillis);

        // 4. deactivate subscriber which has built the backlog
        ledger.checkBackloggedCursors();
        Thread.sleep(100);

        // 5. verify: active subscribers
        Set<String> activeSubscriber = Sets.newHashSet();
        ledger.getActiveCursors().forEach(c -> activeSubscriber.add(c.getName()));
        assertTrue(activeSubscriber.contains(sub1));
        assertFalse(activeSubscriber.contains(sub2));

        // 6. consume messages : at slower subscriber
        for (int i = 0; i < totalMsgs; i++) {
            msg = subscriber2.receive(100, TimeUnit.MILLISECONDS);
            subscriber2.acknowledge(msg);
        }

        ledger.checkBackloggedCursors();

        activeSubscriber.clear();
        ledger.getActiveCursors().forEach(c -> activeSubscriber.add(c.getName()));

        assertTrue(activeSubscriber.contains(sub1));
        assertTrue(activeSubscriber.contains(sub2));
    }

    @Test(timeOut = 2000)
    public void testAsyncProducerAndConsumer() throws Exception {
        log.info("-- Starting {} test --", methodName);

        final int totalMsg = 100;
        final Set<String> produceMsgs = Sets.newHashSet();
        final Set<String> consumeMsgs = Sets.newHashSet();

        Consumer<byte[]> consumer = pulsarClient.newConsumer().topic("persistent://my-property/my-ns/my-topic1")
                .subscriptionName("my-subscriber-name").subscribe();

        // produce message
        Producer<byte[]> producer = pulsarClient.newProducer().topic("persistent://my-property/my-ns/my-topic1")
                .create();
        for (int i = 0; i < totalMsg; i++) {
            String message = "my-message-" + i;
            producer.send(message.getBytes());
            produceMsgs.add(message);
        }

        log.info(" start receiving messages :");
        CountDownLatch latch = new CountDownLatch(totalMsg);
        // receive messages
        ExecutorService executor = Executors.newFixedThreadPool(1);
        receiveAsync(consumer, totalMsg, 0, latch, consumeMsgs, executor);

        latch.await();

        // verify message produced correctly
        assertEquals(produceMsgs.size(), totalMsg);
        // verify produced and consumed messages must be exactly same
        produceMsgs.removeAll(consumeMsgs);
        assertTrue(produceMsgs.isEmpty());

        producer.close();
        consumer.close();
        log.info("-- Exiting {} test --", methodName);
    }

    @Test(timeOut = 2000)
    public void testAsyncProducerAndConsumerWithZeroQueueSize() throws Exception {
        log.info("-- Starting {} test --", methodName);

        final int totalMsg = 100;
        final Set<String> produceMsgs = Sets.newHashSet();
        final Set<String> consumeMsgs = Sets.newHashSet();
        Consumer<byte[]> consumer = pulsarClient.newConsumer().topic("persistent://my-property/my-ns/my-topic1")
                .subscriptionName("my-subscriber-name").subscribe();
        ;

        // produce message
        Producer<byte[]> producer = pulsarClient.newProducer().topic("persistent://my-property/my-ns/my-topic1")
                .create();
        for (int i = 0; i < totalMsg; i++) {
            String message = "my-message-" + i;
            producer.send(message.getBytes());
            produceMsgs.add(message);
        }

        log.info(" start receiving messages :");
        CountDownLatch latch = new CountDownLatch(totalMsg);
        // receive messages
        ExecutorService executor = Executors.newFixedThreadPool(1);
        receiveAsync(consumer, totalMsg, 0, latch, consumeMsgs, executor);

        latch.await();

        // verify message produced correctly
        assertEquals(produceMsgs.size(), totalMsg);
        // verify produced and consumed messages must be exactly same
        produceMsgs.removeAll(consumeMsgs);
        assertTrue(produceMsgs.isEmpty());

        producer.close();
        consumer.close();
        log.info("-- Exiting {} test --", methodName);
    }

    @Test
    public void testSendCallBack() throws Exception {
        log.info("-- Starting {} test --", methodName);

        final int totalMsg = 100;
<<<<<<< HEAD
        Producer<byte[]> producer = pulsarClient.newProducer().topic("persistent://my-property/use/my-ns/my-topic1")
            .enableBatching(false)
            .messageRoutingMode(MessageRoutingMode.SinglePartition)
            .create();
=======
        Producer<byte[]> producer = pulsarClient.newProducer().topic("persistent://my-property/my-ns/my-topic1")
                .create();
>>>>>>> afd43823
        for (int i = 0; i < totalMsg; i++) {
            final String message = "my-message-" + i;
            Message<byte[]> msg = MessageBuilder.create().setContent(message.getBytes()).build();
            final AtomicInteger msgLength = new AtomicInteger();
            CompletableFuture<MessageId> future = producer.sendAsync(msg).handle((r, ex) -> {
                if (ex != null) {
                    log.error("Message send failed:", ex);
                } else {
                    msgLength.set(msg.getData().length);
                }
                return null;
            });
            future.get();
            assertEquals(message.getBytes().length, msgLength.get());
        }
    }

    /**
     * consume message from consumer1 and send acknowledgement from different consumer subscribed under same
     * subscription-name
     *
     * @throws Exception
     */
    @Test(timeOut = 30000)
    public void testSharedConsumerAckDifferentConsumer() throws Exception {
        log.info("-- Starting {} test --", methodName);

        ConsumerBuilder<byte[]> consumerBuilder = pulsarClient.newConsumer()
                .topic("persistent://my-property/my-ns/my-topic1").subscriptionName("my-subscriber-name")
                .receiverQueueSize(1).subscriptionType(SubscriptionType.Shared)
                .acknowledmentGroupTime(0, TimeUnit.SECONDS);
        Consumer<byte[]> consumer1 = consumerBuilder.subscribe();
        Consumer<byte[]> consumer2 = consumerBuilder.subscribe();

        Producer<byte[]> producer = pulsarClient.newProducer().topic("persistent://my-property/my-ns/my-topic1")
                .create();
        for (int i = 0; i < 10; i++) {
            String message = "my-message-" + i;
            producer.send(message.getBytes());
        }

        Message<byte[]> msg = null;
        Set<Message<byte[]>> consumerMsgSet1 = Sets.newHashSet();
        Set<Message<byte[]>> consumerMsgSet2 = Sets.newHashSet();
        for (int i = 0; i < 5; i++) {
            msg = consumer1.receive();
            consumerMsgSet1.add(msg);

            msg = consumer2.receive();
            consumerMsgSet2.add(msg);
        }

        consumerMsgSet1.stream().forEach(m -> {
            try {
                consumer2.acknowledge(m);
            } catch (PulsarClientException e) {
                fail();
            }
        });
        consumerMsgSet2.stream().forEach(m -> {
            try {
                consumer1.acknowledge(m);
            } catch (PulsarClientException e) {
                fail();
            }
        });

        consumer1.redeliverUnacknowledgedMessages();
        consumer2.redeliverUnacknowledgedMessages();

        try {
            if (consumer1.receive(100, TimeUnit.MILLISECONDS) != null
                    || consumer2.receive(100, TimeUnit.MILLISECONDS) != null) {
                fail();
            }
        } finally {
            consumer1.close();
            consumer2.close();
        }

        log.info("-- Exiting {} test --", methodName);
    }

    private void receiveAsync(Consumer<byte[]> consumer, int totalMessage, int currentMessage, CountDownLatch latch,
            final Set<String> consumeMsg, ExecutorService executor) throws PulsarClientException {
        if (currentMessage < totalMessage) {
            CompletableFuture<Message<byte[]>> future = consumer.receiveAsync();
            future.handle((msg, exception) -> {
                if (exception == null) {
                    // add message to consumer-queue to verify with produced messages
                    consumeMsg.add(new String(msg.getData()));
                    try {
                        consumer.acknowledge(msg);
                    } catch (PulsarClientException e1) {
                        fail("message acknowledge failed", e1);
                    }
                    // consume next message
                    executor.execute(() -> {
                        try {
                            receiveAsync(consumer, totalMessage, currentMessage + 1, latch, consumeMsg, executor);
                        } catch (PulsarClientException e) {
                            fail("message receive failed", e);
                        }
                    });
                    latch.countDown();
                }
                return null;
            });
        }
    }

    /**
     * Verify: Consumer stops receiving msg when reach unack-msg limit and starts receiving once acks messages 1.
     * Produce X (600) messages 2. Consumer has receive size (10) and receive message without acknowledging 3. Consumer
     * will stop receiving message after unAckThreshold = 500 4. Consumer acks messages and starts consuming remanining
     * messages This testcase enables checksum sending while producing message and broker verifies the checksum for the
     * message.
     *
     * @throws Exception
     */
    @Test
    public void testConsumerBlockingWithUnAckedMessages() throws Exception {
        log.info("-- Starting {} test --", methodName);

        int unAckedMessages = pulsar.getConfiguration().getMaxUnackedMessagesPerConsumer();
        try {
            final int unAckedMessagesBufferSize = 500;
            final int receiverQueueSize = 10;
            final int totalProducedMsgs = 600;

            pulsar.getConfiguration().setMaxUnackedMessagesPerConsumer(unAckedMessagesBufferSize);
            Consumer<byte[]> consumer = pulsarClient.newConsumer()
                    .topic("persistent://my-property/my-ns/unacked-topic").subscriptionName("subscriber-1")
                    .receiverQueueSize(receiverQueueSize).subscriptionType(SubscriptionType.Shared).subscribe();

            Producer<byte[]> producer = pulsarClient.newProducer()
                    .topic("persistent://my-property/my-ns/unacked-topic").create();

            // (1) Produced Messages
            for (int i = 0; i < totalProducedMsgs; i++) {
                String message = "my-message-" + i;
                producer.send(message.getBytes());
            }

            // (2) try to consume messages: but will be able to consume number of messages = unAckedMessagesBufferSize
            Message<byte[]> msg = null;
            List<Message<byte[]>> messages = Lists.newArrayList();
            for (int i = 0; i < totalProducedMsgs; i++) {
                msg = consumer.receive(1, TimeUnit.SECONDS);
                if (msg != null) {
                    messages.add(msg);
                    log.info("Received message: " + new String(msg.getData()));
                } else {
                    break;
                }
            }
            // client must receive number of messages = unAckedMessagesBufferSize rather all produced messages
            assertEquals(messages.size(), unAckedMessagesBufferSize);

            // start acknowledging messages
            messages.forEach(m -> {
                try {
                    consumer.acknowledge(m);
                } catch (PulsarClientException e) {
                    fail("ack failed", e);
                }
            });

            // try to consume remaining messages
            int remainingMessages = totalProducedMsgs - messages.size();
            for (int i = 0; i < remainingMessages; i++) {
                msg = consumer.receive(1, TimeUnit.SECONDS);
                if (msg != null) {
                    messages.add(msg);
                    log.info("Received message: " + new String(msg.getData()));
                }
            }

            // total received-messages should match to produced messages
            assertEquals(totalProducedMsgs, messages.size());
            producer.close();
            consumer.close();
            log.info("-- Exiting {} test --", methodName);
        } catch (Exception e) {
            fail();
        } finally {
            pulsar.getConfiguration().setMaxUnackedMessagesPerConsumer(unAckedMessages);
        }
    }

    /**
     * Verify: iteration of a. message receive w/o acking b. stop receiving msg c. ack msgs d. started receiving msgs
     *
     * 1. Produce total X (1500) messages 2. Consumer consumes messages without acking until stop receiving from broker
     * due to reaching ack-threshold (500) 3. Consumer acks messages after stop getting messages 4. Consumer again tries
     * to consume messages 5. Consumer should be able to complete consuming all 1500 messages in 3 iteration (1500/500)
     *
     * @throws Exception
     */
    @Test
    public void testConsumerBlockingWithUnAckedMessagesMultipleIteration() throws Exception {
        log.info("-- Starting {} test --", methodName);

        int unAckedMessages = pulsar.getConfiguration().getMaxUnackedMessagesPerConsumer();
        try {
            final int unAckedMessagesBufferSize = 500;
            final int receiverQueueSize = 10;
            final int totalProducedMsgs = 1500;

            // receiver consumes messages in iteration after acknowledging broker
            final int totalReceiveIteration = totalProducedMsgs / unAckedMessagesBufferSize;
            pulsar.getConfiguration().setMaxUnackedMessagesPerConsumer(unAckedMessagesBufferSize);
            Consumer<byte[]> consumer = pulsarClient.newConsumer()
                    .topic("persistent://my-property/my-ns/unacked-topic").subscriptionName("subscriber-1")
                    .receiverQueueSize(receiverQueueSize).subscriptionType(SubscriptionType.Shared)
                    .acknowledmentGroupTime(0, TimeUnit.SECONDS).subscribe();

            Producer<byte[]> producer = pulsarClient.newProducer()
                    .topic("persistent://my-property/my-ns/unacked-topic").create();

            // (1) Produced Messages
            for (int i = 0; i < totalProducedMsgs; i++) {
                String message = "my-message-" + i;
                producer.send(message.getBytes());
            }

            int totalReceivedMessages = 0;
            // (2) Receive Messages
            for (int j = 0; j < totalReceiveIteration; j++) {

                Message<byte[]> msg = null;
                List<Message<byte[]>> messages = Lists.newArrayList();
                for (int i = 0; i < totalProducedMsgs; i++) {
                    msg = consumer.receive(1, TimeUnit.SECONDS);
                    if (msg != null) {
                        messages.add(msg);
                        log.info("Received message: " + new String(msg.getData()));
                    } else {
                        break;
                    }
                }
                // client must receive number of messages = unAckedMessagesBufferSize rather all produced messages
                assertEquals(messages.size(), unAckedMessagesBufferSize);

                // start acknowledging messages
                messages.forEach(m -> {
                    try {
                        consumer.acknowledge(m);
                    } catch (PulsarClientException e) {
                        fail("ack failed", e);
                    }
                });
                totalReceivedMessages += messages.size();
            }

            // total received-messages should match to produced messages
            assertEquals(totalReceivedMessages, totalProducedMsgs);
            producer.close();
            consumer.close();
            log.info("-- Exiting {} test --", methodName);
        } catch (Exception e) {
            fail();
        } finally {
            pulsar.getConfiguration().setMaxUnackedMessagesPerConsumer(unAckedMessages);
        }
    }

    /**
     * Verify: Consumer1 which doesn't send ack will not impact Consumer2 which sends ack for consumed message.
     *
     *
     * @param batchMessageDelayMs
     * @throws Exception
     */
    @Test
    public void testMutlipleSharedConsumerBlockingWithUnAckedMessages() throws Exception {
        log.info("-- Starting {} test --", methodName);

        int unAckedMessages = pulsar.getConfiguration().getMaxUnackedMessagesPerConsumer();
        try {
            final int maxUnackedMessages = 20;
            final int receiverQueueSize = 10;
            final int totalProducedMsgs = 100;
            int totalReceiveMessages = 0;

            pulsar.getConfiguration().setMaxUnackedMessagesPerConsumer(maxUnackedMessages);
            ConsumerBuilder<byte[]> consumerBuilder = pulsarClient.newConsumer()
                    .topic("persistent://my-property/my-ns/unacked-topic").subscriptionName("subscriber-1")
                    .receiverQueueSize(receiverQueueSize).subscriptionType(SubscriptionType.Shared);
            Consumer<byte[]> consumer1 = consumerBuilder.subscribe();
            Consumer<byte[]> consumer2 = consumerBuilder.subscribe();
            Producer<byte[]> producer = pulsarClient.newProducer()
                    .topic("persistent://my-property/my-ns/unacked-topic").create();

            // (1) Produced Messages
            for (int i = 0; i < totalProducedMsgs; i++) {
                String message = "my-message-" + i;
                producer.send(message.getBytes());
            }

            // (2) Consumer1: consume without ack:
            // try to consume messages: but will be able to consume number of messages = maxUnackedMessages
            Message<byte[]> msg = null;
            List<Message<byte[]>> messages = Lists.newArrayList();
            for (int i = 0; i < totalProducedMsgs; i++) {
                msg = consumer1.receive(1, TimeUnit.SECONDS);
                if (msg != null) {
                    messages.add(msg);
                    totalReceiveMessages++;
                    log.info("Received message: " + new String(msg.getData()));
                } else {
                    break;
                }
            }
            // client must receive number of messages = unAckedMessagesBufferSize rather all produced messages
            assertEquals(messages.size(), maxUnackedMessages);

            // (3.1) Consumer2 will start consuming messages without ack: it should stop after maxUnackedMessages
            messages.clear();
            for (int i = 0; i < totalProducedMsgs - maxUnackedMessages; i++) {
                msg = consumer2.receive(1, TimeUnit.SECONDS);
                if (msg != null) {
                    messages.add(msg);
                    totalReceiveMessages++;
                    log.info("Received message: " + new String(msg.getData()));
                } else {
                    break;
                }
            }
            assertEquals(messages.size(), maxUnackedMessages);
            // (3.2) ack for all maxUnackedMessages
            messages.forEach(m -> {
                try {
                    consumer2.acknowledge(m);
                } catch (PulsarClientException e) {
                    fail("shouldn't have failed ", e);
                }
            });

            // (4) Consumer2 consumer and ack: so it should consume all remaining messages
            messages.clear();
            for (int i = 0; i < totalProducedMsgs - (2 * maxUnackedMessages); i++) {
                msg = consumer2.receive(1, TimeUnit.SECONDS);
                if (msg != null) {
                    messages.add(msg);
                    totalReceiveMessages++;
                    consumer2.acknowledge(msg);
                    log.info("Received message: " + new String(msg.getData()));
                } else {
                    break;
                }
            }

            // verify total-consumer messages = total-produce messages
            assertEquals(totalProducedMsgs, totalReceiveMessages);
            producer.close();
            consumer1.close();
            consumer2.close();
            log.info("-- Exiting {} test --", methodName);
        } catch (Exception e) {
            fail();
        } finally {
            pulsar.getConfiguration().setMaxUnackedMessagesPerConsumer(unAckedMessages);
        }
    }

    @Test
    public void testShouldNotBlockConsumerIfRedeliverBeforeReceive() throws Exception {
        log.info("-- Starting {} test --", methodName);

        int unAckedMessages = pulsar.getConfiguration().getMaxUnackedMessagesPerConsumer();
        int totalReceiveMsg = 0;
        try {
            final int receiverQueueSize = 20;
            final int totalProducedMsgs = 100;

            ConsumerImpl<byte[]> consumer = (ConsumerImpl<byte[]>) pulsarClient.newConsumer()
                    .topic("persistent://my-property/my-ns/unacked-topic").subscriptionName("subscriber-1")
                    .receiverQueueSize(receiverQueueSize).ackTimeout(1, TimeUnit.SECONDS)
                    .subscriptionType(SubscriptionType.Shared).acknowledmentGroupTime(0, TimeUnit.SECONDS).subscribe();

            Producer<byte[]> producer = pulsarClient.newProducer()
<<<<<<< HEAD
                .topic("persistent://my-property/use/my-ns/unacked-topic")
                .enableBatching(false)
                .messageRoutingMode(MessageRoutingMode.SinglePartition)
                .create();
=======
                    .topic("persistent://my-property/my-ns/unacked-topic").create();
>>>>>>> afd43823

            // (1) Produced Messages
            for (int i = 0; i < totalProducedMsgs; i++) {
                String message = "my-message-" + i;
                producer.send(message.getBytes());
            }

            // (2) wait for consumer to receive messages
            Thread.sleep(1000);
            assertEquals(consumer.numMessagesInQueue(), receiverQueueSize);

            // (3) wait for messages to expire, we should've received more
            Thread.sleep(2000);
            assertEquals(consumer.numMessagesInQueue(), receiverQueueSize);

            for (int i = 0; i < totalProducedMsgs; i++) {
                Message<byte[]> msg = consumer.receive(1, TimeUnit.SECONDS);
                if (msg != null) {
                    consumer.acknowledge(msg);
                    totalReceiveMsg++;
                    log.info("Received message: " + new String(msg.getData()));
                } else {
                    break;
                }
            }

            // total received-messages should match to produced messages
            assertEquals(totalProducedMsgs, totalReceiveMsg);
            producer.close();
            consumer.close();
            log.info("-- Exiting {} test --", methodName);
        } catch (Exception e) {
            fail();
        } finally {
            pulsar.getConfiguration().setMaxUnackedMessagesPerConsumer(unAckedMessages);
        }
    }

    @Test
    public void testUnackBlockRedeliverMessages() throws Exception {
        log.info("-- Starting {} test --", methodName);

        int unAckedMessages = pulsar.getConfiguration().getMaxUnackedMessagesPerConsumer();
        int totalReceiveMsg = 0;
        try {
            final int unAckedMessagesBufferSize = 20;
            final int receiverQueueSize = 10;
            final int totalProducedMsgs = 100;

            pulsar.getConfiguration().setMaxUnackedMessagesPerConsumer(unAckedMessagesBufferSize);
            ConsumerImpl<byte[]> consumer = (ConsumerImpl<byte[]>) pulsarClient.newConsumer()
                    .topic("persistent://my-property/my-ns/unacked-topic").subscriptionName("subscriber-1")
                    .receiverQueueSize(receiverQueueSize).subscriptionType(SubscriptionType.Shared).subscribe();

            Producer<byte[]> producer = pulsarClient.newProducer()
                    .topic("persistent://my-property/my-ns/unacked-topic").create();

            // (1) Produced Messages
            for (int i = 0; i < totalProducedMsgs; i++) {
                String message = "my-message-" + i;
                producer.send(message.getBytes());
            }

            // (2) try to consume messages: but will be able to consume number of messages = unAckedMessagesBufferSize
            Message<byte[]> msg = null;
            List<Message<byte[]>> messages = Lists.newArrayList();
            for (int i = 0; i < totalProducedMsgs; i++) {
                msg = consumer.receive(1, TimeUnit.SECONDS);
                if (msg != null) {
                    messages.add(msg);
                    totalReceiveMsg++;
                    log.info("Received message: " + new String(msg.getData()));
                } else {
                    break;
                }
            }

            consumer.redeliverUnacknowledgedMessages();

            Thread.sleep(1000);
            int alreadyConsumedMessages = messages.size();
            messages.clear();
            for (int i = 0; i < totalProducedMsgs; i++) {
                msg = consumer.receive(1, TimeUnit.SECONDS);
                if (msg != null) {
                    consumer.acknowledge(msg);
                    totalReceiveMsg++;
                    log.info("Received message: " + new String(msg.getData()));
                } else {
                    break;
                }
            }

            // total received-messages should match to produced messages
            assertEquals(totalProducedMsgs + alreadyConsumedMessages, totalReceiveMsg);
            producer.close();
            consumer.close();
            log.info("-- Exiting {} test --", methodName);
        } catch (Exception e) {
            fail();
        } finally {
            pulsar.getConfiguration().setMaxUnackedMessagesPerConsumer(unAckedMessages);
        }
    }

    @Test(dataProvider = "batch")
    public void testUnackedBlockAtBatch(int batchMessageDelayMs) throws Exception {
        log.info("-- Starting {} test --", methodName);

        int unAckedMessages = pulsar.getConfiguration().getMaxUnackedMessagesPerConsumer();
        try {
            final int maxUnackedMessages = 20;
            final int receiverQueueSize = 10;
            final int totalProducedMsgs = 100;
            int totalReceiveMessages = 0;

            pulsar.getConfiguration().setMaxUnackedMessagesPerConsumer(maxUnackedMessages);
            Consumer<byte[]> consumer1 = pulsarClient.newConsumer()
                    .topic("persistent://my-property/my-ns/unacked-topic").subscriptionName("subscriber-1")
                    .receiverQueueSize(receiverQueueSize).subscriptionType(SubscriptionType.Shared).subscribe();

            ProducerBuilder<byte[]> producerBuidler = pulsarClient.newProducer()
                    .topic("persistent://my-property/my-ns/unacked-topic");

            if (batchMessageDelayMs != 0) {
                producerBuidler.enableBatching(true);
                producerBuidler.batchingMaxPublishDelay(batchMessageDelayMs, TimeUnit.MILLISECONDS);
                producerBuidler.batchingMaxMessages(5);
            } else {
                producerBuidler.enableBatching(false);
            }

            Producer<byte[]> producer = producerBuidler.create();

            List<CompletableFuture<MessageId>> futures = Lists.newArrayList();
            // (1) Produced Messages
            for (int i = 0; i < totalProducedMsgs; i++) {
                String message = "my-message-" + i;
                futures.add(producer.sendAsync(message.getBytes()));
            }

            FutureUtil.waitForAll(futures).get();

            // (2) Consumer1: consume without ack:
            // try to consume messages: but will be able to consume number of messages = maxUnackedMessages
            Message<byte[]> msg = null;
            List<Message<byte[]>> messages = Lists.newArrayList();
            for (int i = 0; i < totalProducedMsgs; i++) {
                msg = consumer1.receive(1, TimeUnit.SECONDS);
                if (msg != null) {
                    messages.add(msg);
                    totalReceiveMessages++;
                    log.info("Received message: " + new String(msg.getData()));
                } else {
                    break;
                }
            }
            // should be blocked due to unack-msgs and should not consume all msgs
            assertNotEquals(messages.size(), totalProducedMsgs);
            // ack for all maxUnackedMessages
            messages.forEach(m -> {
                try {
                    consumer1.acknowledge(m);
                } catch (PulsarClientException e) {
                    fail("shouldn't have failed ", e);
                }
            });

            // (3) Consumer consumes and ack: so it should consume all remaining messages
            messages.clear();
            for (int i = 0; i < totalProducedMsgs; i++) {
                msg = consumer1.receive(1, TimeUnit.SECONDS);
                if (msg != null) {
                    messages.add(msg);
                    totalReceiveMessages++;
                    consumer1.acknowledge(msg);
                    log.info("Received message: " + new String(msg.getData()));
                } else {
                    break;
                }
            }
            // verify total-consumer messages = total-produce messages
            assertEquals(totalProducedMsgs, totalReceiveMessages);
            producer.close();
            consumer1.close();
            log.info("-- Exiting {} test --", methodName);
        } catch (Exception e) {
            fail();
        } finally {
            pulsar.getConfiguration().setMaxUnackedMessagesPerConsumer(unAckedMessages);
        }
    }

    /**
     * Verify: Consumer2 sends ack of Consumer1 and consumer1 should be unblock if it is blocked due to unack-messages
     *
     *
     * @param batchMessageDelayMs
     * @throws Exception
     */
    @Test
    public void testBlockUnackConsumerAckByDifferentConsumer() throws Exception {
        log.info("-- Starting {} test --", methodName);

        int unAckedMessages = pulsar.getConfiguration().getMaxUnackedMessagesPerConsumer();
        try {
            final int maxUnackedMessages = 20;
            final int receiverQueueSize = 10;
            final int totalProducedMsgs = 100;
            int totalReceiveMessages = 0;

            pulsar.getConfiguration().setMaxUnackedMessagesPerConsumer(maxUnackedMessages);
            ConsumerBuilder<byte[]> consumerBuilder = pulsarClient.newConsumer()
                    .topic("persistent://my-property/my-ns/unacked-topic").subscriptionName("subscriber-1")
                    .receiverQueueSize(receiverQueueSize).subscriptionType(SubscriptionType.Shared);
            Consumer<byte[]> consumer1 = consumerBuilder.subscribe();
            Consumer<byte[]> consumer2 = consumerBuilder.subscribe();

            Producer<byte[]> producer = pulsarClient.newProducer()
                    .topic("persistent://my-property/my-ns/unacked-topic").create();

            // (1) Produced Messages
            for (int i = 0; i < totalProducedMsgs; i++) {
                String message = "my-message-" + i;
                producer.send(message.getBytes());
            }

            // (2) Consumer1: consume without ack:
            // try to consume messages: but will be able to consume number of messages = maxUnackedMessages
            Message<byte[]> msg = null;
            List<Message<byte[]>> messages = Lists.newArrayList();
            for (int i = 0; i < totalProducedMsgs; i++) {
                msg = consumer1.receive(1, TimeUnit.SECONDS);
                if (msg != null) {
                    messages.add(msg);
                    totalReceiveMessages++;
                    log.info("Received message: " + new String(msg.getData()));
                } else {
                    break;
                }
            }

            assertEquals(messages.size(), maxUnackedMessages); // consumer1

            // (3) ack for all UnackedMessages from consumer2
            messages.forEach(m -> {
                try {
                    consumer2.acknowledge(m);
                } catch (PulsarClientException e) {
                    fail("shouldn't have failed ", e);
                }
            });

            // (4) consumer1 will consumer remaining msgs and consumer2 will ack those messages
            for (int i = 0; i < totalProducedMsgs; i++) {
                msg = consumer1.receive(1, TimeUnit.SECONDS);
                if (msg != null) {
                    totalReceiveMessages++;
                    consumer2.acknowledge(msg);
                    log.info("Received message: " + new String(msg.getData()));
                } else {
                    break;
                }
            }

            for (int i = 0; i < totalProducedMsgs; i++) {
                msg = consumer2.receive(1, TimeUnit.SECONDS);
                if (msg != null) {
                    totalReceiveMessages++;
                    log.info("Received message: " + new String(msg.getData()));
                } else {
                    break;
                }
            }

            // verify total-consumer messages = total-produce messages
            assertEquals(totalProducedMsgs, totalReceiveMessages);
            producer.close();
            consumer1.close();
            consumer2.close();
            log.info("-- Exiting {} test --", methodName);
        } catch (Exception e) {
            fail();
        } finally {
            pulsar.getConfiguration().setMaxUnackedMessagesPerConsumer(unAckedMessages);
        }
    }

    @Test
    public void testEnabledChecksumClient() throws Exception {
        log.info("-- Starting {} test --", methodName);

        final int totalMsg = 10;
        Consumer<byte[]> consumer = pulsarClient.newConsumer().topic("persistent://my-property/my-ns/my-topic1")
                .subscriptionName("my-subscriber-name").subscribe();

        ProducerBuilder<byte[]> producerBuilder = pulsarClient.newProducer()
                .topic("persistent://my-property/my-ns/my-topic1");
        final int batchMessageDelayMs = 300;
        if (batchMessageDelayMs != 0) {
            producerBuilder.enableBatching(true).batchingMaxPublishDelay(batchMessageDelayMs, TimeUnit.MILLISECONDS)
                    .batchingMaxMessages(5);
        }

        Producer<byte[]> producer = producerBuilder.create();
        for (int i = 0; i < totalMsg; i++) {
            String message = "my-message-" + i;
            producer.send(message.getBytes());
        }

        Message<byte[]> msg = null;
        Set<String> messageSet = Sets.newHashSet();
        for (int i = 0; i < totalMsg; i++) {
            msg = consumer.receive(5, TimeUnit.SECONDS);
            String receivedMessage = new String(msg.getData());
            log.debug("Received message: [{}]", receivedMessage);
            String expectedMessage = "my-message-" + i;
            testMessageOrderAndDuplicates(messageSet, receivedMessage, expectedMessage);
        }
        // Acknowledge the consumption of all messages at once
        consumer.acknowledgeCumulative(msg);
        consumer.close();
        log.info("-- Exiting {} test --", methodName);
    }

    /**
     * It verifies that redelivery-of-specific messages: that redelivers all those messages even when consumer gets
     * blocked due to unacked messsages
     *
     * Usecase: produce message with 10ms interval: so, consumer can consume only 10 messages without acking
     *
     * @throws Exception
     */
    @Test
    public void testBlockUnackedConsumerRedeliverySpecificMessagesProduceWithPause() throws Exception {
        log.info("-- Starting {} test --", methodName);

        int unAckedMessages = pulsar.getConfiguration().getMaxUnackedMessagesPerConsumer();
        try {
            final int unAckedMessagesBufferSize = 10;
            final int receiverQueueSize = 20;
            final int totalProducedMsgs = 20;

            pulsar.getConfiguration().setMaxUnackedMessagesPerConsumer(unAckedMessagesBufferSize);
            ConsumerImpl<byte[]> consumer = (ConsumerImpl<byte[]>) pulsarClient.newConsumer()
                    .topic("persistent://my-property/my-ns/unacked-topic").subscriptionName("subscriber-1")
                    .receiverQueueSize(receiverQueueSize).subscriptionType(SubscriptionType.Shared).subscribe();

            Producer<byte[]> producer = pulsarClient.newProducer()
                    .topic("persistent://my-property/my-ns/unacked-topic").create();

            // (1) Produced Messages
            for (int i = 0; i < totalProducedMsgs; i++) {
                String message = "my-message-" + i;
                producer.send(message.getBytes());
                Thread.sleep(10);
            }

            // (2) try to consume messages: but will be able to consume number of messages = unAckedMessagesBufferSize
            Message<byte[]> msg = null;
            List<Message<byte[]>> messages1 = Lists.newArrayList();
            for (int i = 0; i < totalProducedMsgs; i++) {
                msg = consumer.receive(1, TimeUnit.SECONDS);
                if (msg != null) {
                    messages1.add(msg);
                    log.info("Received message: " + new String(msg.getData()));
                } else {
                    break;
                }
            }

            // client should not receive all produced messages and should be blocked due to unack-messages
            assertEquals(messages1.size(), unAckedMessagesBufferSize);
            Set<MessageIdImpl> redeliveryMessages = messages1.stream().map(m -> {
                return (MessageIdImpl) m.getMessageId();
            }).collect(Collectors.toSet());

            // (3) redeliver all consumed messages
            consumer.redeliverUnacknowledgedMessages(Sets.newHashSet(redeliveryMessages));
            Thread.sleep(1000);

            Set<MessageIdImpl> messages2 = Sets.newHashSet();
            for (int i = 0; i < totalProducedMsgs; i++) {
                msg = consumer.receive(1, TimeUnit.SECONDS);
                if (msg != null) {
                    messages2.add((MessageIdImpl) msg.getMessageId());
                    log.info("Received message: " + new String(msg.getData()));
                } else {
                    break;
                }
            }

            assertEquals(messages1.size(), messages2.size());
            // (4) Verify: redelivered all previous unacked-consumed messages
            messages2.removeAll(redeliveryMessages);
            assertEquals(messages2.size(), 0);
            producer.close();
            consumer.close();
            log.info("-- Exiting {} test --", methodName);
        } catch (Exception e) {
            fail();
        } finally {
            pulsar.getConfiguration().setMaxUnackedMessagesPerConsumer(unAckedMessages);
        }
    }

    /**
     * It verifies that redelivery-of-specific messages: that redelivers all those messages even when consumer gets
     * blocked due to unacked messsages
     *
     * Usecase: Consumer starts consuming only after all messages have been produced. So, consumer consumes total
     * receiver-queue-size number messages => ask for redelivery and receives all messages again.
     *
     * @throws Exception
     */
    @Test
    public void testBlockUnackedConsumerRedeliverySpecificMessagesCloseConsumerWhileProduce() throws Exception {
        log.info("-- Starting {} test --", methodName);

        int unAckedMessages = pulsar.getConfiguration().getMaxUnackedMessagesPerConsumer();
        try {
            final int unAckedMessagesBufferSize = 10;
            final int receiverQueueSize = 20;
            final int totalProducedMsgs = 50;

            pulsar.getConfiguration().setMaxUnackedMessagesPerConsumer(unAckedMessagesBufferSize);
            // Only subscribe consumer
            ConsumerImpl<byte[]> consumer = (ConsumerImpl<byte[]>) pulsarClient.newConsumer()
                    .topic("persistent://my-property/my-ns/unacked-topic").subscriptionName("subscriber-1")
                    .receiverQueueSize(receiverQueueSize).subscriptionType(SubscriptionType.Shared).subscribe();
            consumer.close();

            Producer<byte[]> producer = pulsarClient.newProducer()
                    .topic("persistent://my-property/my-ns/unacked-topic").create();

            // (1) Produced Messages
            for (int i = 0; i < totalProducedMsgs; i++) {
                String message = "my-message-" + i;
                producer.send(message.getBytes());
                Thread.sleep(10);
            }

            // (1.a) start consumer again
            consumer = (ConsumerImpl<byte[]>) pulsarClient.newConsumer()
                    .topic("persistent://my-property/my-ns/unacked-topic").subscriptionName("subscriber-1")
                    .receiverQueueSize(receiverQueueSize).subscriptionType(SubscriptionType.Shared).subscribe();

            // (2) try to consume messages: but will be able to consume number of messages = unAckedMessagesBufferSize
            Message<byte[]> msg = null;
            List<Message<byte[]>> messages1 = Lists.newArrayList();
            for (int i = 0; i < totalProducedMsgs; i++) {
                msg = consumer.receive(1, TimeUnit.SECONDS);
                if (msg != null) {
                    messages1.add(msg);
                    log.info("Received message: " + new String(msg.getData()));
                } else {
                    break;
                }
            }

            // client should not receive all produced messages and should be blocked due to unack-messages
            assertEquals(messages1.size(), receiverQueueSize);
            Set<MessageIdImpl> redeliveryMessages = messages1.stream().map(m -> {
                return (MessageIdImpl) m.getMessageId();
            }).collect(Collectors.toSet());

            // (3) redeliver all consumed messages
            consumer.redeliverUnacknowledgedMessages(Sets.newHashSet(redeliveryMessages));
            Thread.sleep(1000);

            Set<MessageIdImpl> messages2 = Sets.newHashSet();
            for (int i = 0; i < totalProducedMsgs; i++) {
                msg = consumer.receive(1, TimeUnit.SECONDS);
                if (msg != null) {
                    messages2.add((MessageIdImpl) msg.getMessageId());
                    log.info("Received message: " + new String(msg.getData()));
                } else {
                    break;
                }
            }

            assertEquals(messages1.size(), messages2.size());
            // (4) Verify: redelivered all previous unacked-consumed messages
            messages2.removeAll(redeliveryMessages);
            assertEquals(messages2.size(), 0);
            producer.close();
            consumer.close();
            log.info("-- Exiting {} test --", methodName);
        } catch (Exception e) {
            fail();
        } finally {
            pulsar.getConfiguration().setMaxUnackedMessagesPerConsumer(unAckedMessages);
        }
    }

    @Test
    public void testPriorityConsumer() throws Exception {
        log.info("-- Starting {} test --", methodName);
        ConsumerBuilder<byte[]> consumerBuilder = pulsarClient.newConsumer()
                .topic("persistent://my-property/my-ns/my-topic2").subscriptionName("my-subscriber-name")
                .subscriptionType(SubscriptionType.Shared).receiverQueueSize(5).priorityLevel(1);

        Consumer<byte[]> consumer1 = consumerBuilder.subscribe();
        Consumer<byte[]> consumer2 = consumerBuilder.subscribe();
        Consumer<byte[]> consumer3 = consumerBuilder.subscribe();
        Consumer<byte[]> consumer4 = consumerBuilder.clone().priorityLevel(2).subscribe();
        Producer<byte[]> producer = pulsarClient.newProducer().topic("persistent://my-property/my-ns/my-topic2")
                .create();
        List<Future<MessageId>> futures = Lists.newArrayList();

        // Asynchronously produce messages
        for (int i = 0; i < 15; i++) {
            final String message = "my-message-" + i;
            Future<MessageId> future = producer.sendAsync(message.getBytes());
            futures.add(future);
        }

        log.info("Waiting for async publish to complete");
        for (Future<MessageId> future : futures) {
            future.get();
        }

        for (int i = 0; i < 20; i++) {
            consumer1.receive(100, TimeUnit.MILLISECONDS);
            consumer2.receive(100, TimeUnit.MILLISECONDS);
        }

        /**
         * a. consumer1 and consumer2 now has more permits (as received and sent more permits) b. try to produce more
         * messages: which will again distribute among consumer1 and consumer2 and should not dispatch to consumer4
         *
         */
        for (int i = 0; i < 5; i++) {
            final String message = "my-message-" + i;
            Future<MessageId> future = producer.sendAsync(message.getBytes());
            futures.add(future);
        }

        Assert.assertNull(consumer4.receive(100, TimeUnit.MILLISECONDS));

        // Asynchronously acknowledge upto and including the last message
        producer.close();
        consumer1.close();
        consumer2.close();
        consumer3.close();
        consumer4.close();
        log.info("-- Exiting {} test --", methodName);
    }

    /**
     * <pre>
     * Verifies Dispatcher dispatches messages properly with shared-subscription consumers with combination of blocked
     * and unblocked consumers.
     *
     * 1. Dispatcher will have 5 consumers : c1, c2, c3, c4, c5.
     *      Out of which : c1,c2,c4,c5 will be blocked due to MaxUnackedMessages limit.
     * 2. So, dispatcher should moves round-robin and make sure it delivers unblocked consumer : c3
     * </pre>
     *
     * @throws Exception
     */
    @Test(timeOut = 5000)
    public void testSharedSamePriorityConsumer() throws Exception {
        log.info("-- Starting {} test --", methodName);
        final int queueSize = 5;
        int maxUnAckMsgs = pulsar.getConfiguration().getMaxConcurrentLookupRequest();
        pulsar.getConfiguration().setMaxUnackedMessagesPerConsumer(queueSize);

        ConsumerBuilder<byte[]> consumerBuilder = pulsarClient.newConsumer()
                .topic("persistent://my-property/my-ns/my-topic2").subscriptionName("my-subscriber-name")
                .subscriptionType(SubscriptionType.Shared).receiverQueueSize(queueSize)
                .acknowledmentGroupTime(0, TimeUnit.SECONDS);
        Consumer<byte[]> c1 = consumerBuilder.subscribe();
        Consumer<byte[]> c2 = consumerBuilder.subscribe();
<<<<<<< HEAD
        Producer<byte[]> producer = pulsarClient.newProducer().topic("persistent://my-property/use/my-ns/my-topic2")
            .enableBatching(false)
            .messageRoutingMode(MessageRoutingMode.SinglePartition)
            .create();
=======
        Producer<byte[]> producer = pulsarClient.newProducer().topic("persistent://my-property/my-ns/my-topic2")
                .create();
>>>>>>> afd43823
        List<Future<MessageId>> futures = Lists.newArrayList();

        // Asynchronously produce messages
        final int totalPublishMessages = 500;
        for (int i = 0; i < totalPublishMessages; i++) {
            final String message = "my-message-" + i;
            Future<MessageId> future = producer.sendAsync(message.getBytes());
            futures.add(future);
        }

        log.info("Waiting for async publish to complete");
        for (Future<MessageId> future : futures) {
            future.get();
        }

        List<Message<byte[]>> messages = Lists.newArrayList();

        // let consumer1 and consumer2 cosume messages up to the queue will be full
        for (int i = 0; i < totalPublishMessages; i++) {
            Message<byte[]> msg = c1.receive(500, TimeUnit.MILLISECONDS);
            if (msg != null) {
                messages.add(msg);
            } else {
                break;
            }
        }
        for (int i = 0; i < totalPublishMessages; i++) {
            Message<byte[]> msg = c2.receive(500, TimeUnit.MILLISECONDS);
            if (msg != null) {
                messages.add(msg);
            } else {
                break;
            }
        }

        Assert.assertEquals(queueSize * 2, messages.size());

        // create new consumers with the same priority
        Consumer<byte[]> c3 = consumerBuilder.subscribe();
        Consumer<byte[]> c4 = consumerBuilder.subscribe();
        Consumer<byte[]> c5 = consumerBuilder.subscribe();

        // c1 and c2 are blocked: so, let c3, c4 and c5 consume rest of the messages

        for (int i = 0; i < totalPublishMessages; i++) {
            Message<byte[]> msg = c4.receive(500, TimeUnit.MILLISECONDS);
            if (msg != null) {
                messages.add(msg);
            } else {
                break;
            }
        }

        for (int i = 0; i < totalPublishMessages; i++) {
            Message<byte[]> msg = c5.receive(500, TimeUnit.MILLISECONDS);
            if (msg != null) {
                messages.add(msg);
            } else {
                break;
            }
        }

        for (int i = 0; i < totalPublishMessages; i++) {
            Message<byte[]> msg = c3.receive(500, TimeUnit.MILLISECONDS);
            if (msg != null) {
                messages.add(msg);
                c3.acknowledge(msg);
            } else {
                break;
            }
        }

        // total messages must be consumed by all consumers
        Assert.assertEquals(messages.size(), totalPublishMessages);

        // Asynchronously acknowledge upto and including the last message
        producer.close();
        c1.close();
        c2.close();
        c3.close();
        c4.close();
        c5.close();
        pulsar.getConfiguration().setMaxUnackedMessagesPerConsumer(maxUnAckMsgs);
        log.info("-- Exiting {} test --", methodName);
    }

    @Test
    public void testRedeliveryFailOverConsumer() throws Exception {
        log.info("-- Starting {} test --", methodName);

        final int receiverQueueSize = 10;

        // Only subscribe consumer
        ConsumerImpl<byte[]> consumer = (ConsumerImpl<byte[]>) pulsarClient.newConsumer()
                .topic("persistent://my-property/my-ns/unacked-topic").subscriptionName("subscriber-1")
                .receiverQueueSize(receiverQueueSize).subscriptionType(SubscriptionType.Failover)
                .acknowledmentGroupTime(0, TimeUnit.SECONDS).subscribe();

        Producer<byte[]> producer = pulsarClient.newProducer().topic("persistent://my-property/my-ns/unacked-topic")
                .create();

        // (1) First round to produce-consume messages
        int consumeMsgInParts = 4;
        for (int i = 0; i < receiverQueueSize; i++) {
            String message = "my-message-" + i;
            producer.send(message.getBytes());
            Thread.sleep(10);
        }
        // (1.a) consume first consumeMsgInParts msgs and trigger redeliver
        Message<byte[]> msg = null;
        List<Message<byte[]>> messages1 = Lists.newArrayList();
        for (int i = 0; i < consumeMsgInParts; i++) {
            msg = consumer.receive(1, TimeUnit.SECONDS);
            if (msg != null) {
                messages1.add(msg);
                consumer.acknowledge(msg);
                log.info("Received message: " + new String(msg.getData()));
            } else {
                break;
            }
        }
        assertEquals(messages1.size(), consumeMsgInParts);
        consumer.redeliverUnacknowledgedMessages();

        // (1.b) consume second consumeMsgInParts msgs and trigger redeliver
        messages1.clear();
        for (int i = 0; i < consumeMsgInParts; i++) {
            msg = consumer.receive(1, TimeUnit.SECONDS);
            if (msg != null) {
                messages1.add(msg);
                consumer.acknowledge(msg);
                log.info("Received message: " + new String(msg.getData()));
            } else {
                break;
            }
        }
        assertEquals(messages1.size(), consumeMsgInParts);
        consumer.redeliverUnacknowledgedMessages();

        // (2) Second round to produce-consume messages
        for (int i = 0; i < receiverQueueSize; i++) {
            String message = "my-message-" + i;
            producer.send(message.getBytes());
            Thread.sleep(100);
        }

        int remainingMsgs = (2 * receiverQueueSize) - (2 * consumeMsgInParts);
        messages1.clear();
        for (int i = 0; i < remainingMsgs; i++) {
            msg = consumer.receive(1, TimeUnit.SECONDS);
            if (msg != null) {
                messages1.add(msg);
                consumer.acknowledge(msg);
                log.info("Received message: " + new String(msg.getData()));
            } else {
                break;
            }
        }
        assertEquals(messages1.size(), remainingMsgs);

        producer.close();
        consumer.close();
        log.info("-- Exiting {} test --", methodName);

    }

    @Test(timeOut = 5000)
    public void testFailReceiveAsyncOnConsumerClose() throws Exception {
        log.info("-- Starting {} test --", methodName);

        // (1) simple consumers
        Consumer<byte[]> consumer = pulsarClient.newConsumer()
                .topic("persistent://my-property/my-ns/failAsyncReceive").subscriptionName("my-subscriber-name")
                .subscribe();
        consumer.close();
        // receive messages
        try {
            consumer.receiveAsync().get(1, TimeUnit.SECONDS);
            fail("it should have failed because consumer is already closed");
        } catch (ExecutionException e) {
            assertTrue(e.getCause() instanceof PulsarClientException.AlreadyClosedException);
        }

        // (2) Partitioned-consumer
        int numPartitions = 4;
        TopicName topicName = TopicName.get("persistent://my-property/my-ns/failAsyncReceive");
        admin.persistentTopics().createPartitionedTopic(topicName.toString(), numPartitions);
        Consumer<byte[]> partitionedConsumer = pulsarClient.newConsumer().topic(topicName.toString())
                .subscriptionName("my-partitioned-subscriber").subscribe();
        partitionedConsumer.close();
        // receive messages
        try {
            partitionedConsumer.receiveAsync().get(1, TimeUnit.SECONDS);
            fail("it should have failed because consumer is already closed");
        } catch (ExecutionException e) {
            assertTrue(e.getCause() instanceof PulsarClientException.AlreadyClosedException);
        }

        log.info("-- Exiting {} test --", methodName);
    }

    @Test(groups = "encryption")
    public void testECDSAEncryption() throws Exception {
        log.info("-- Starting {} test --", methodName);

        class EncKeyReader implements CryptoKeyReader {

            EncryptionKeyInfo keyInfo = new EncryptionKeyInfo();

            @Override
            public EncryptionKeyInfo getPublicKey(String keyName, Map<String, String> keyMeta) {
                String CERT_FILE_PATH = "./src/test/resources/certificate/public-key." + keyName;
                if (Files.isReadable(Paths.get(CERT_FILE_PATH))) {
                    try {
                        keyInfo.setKey(Files.readAllBytes(Paths.get(CERT_FILE_PATH)));
                        return keyInfo;
                    } catch (IOException e) {
                        Assert.fail("Failed to read certificate from " + CERT_FILE_PATH);
                    }
                } else {
                    Assert.fail("Certificate file " + CERT_FILE_PATH + " is not present or not readable.");
                }
                return null;
            }

            @Override
            public EncryptionKeyInfo getPrivateKey(String keyName, Map<String, String> keyMeta) {
                String CERT_FILE_PATH = "./src/test/resources/certificate/private-key." + keyName;
                if (Files.isReadable(Paths.get(CERT_FILE_PATH))) {
                    try {
                        keyInfo.setKey(Files.readAllBytes(Paths.get(CERT_FILE_PATH)));
                        return keyInfo;
                    } catch (IOException e) {
                        Assert.fail("Failed to read certificate from " + CERT_FILE_PATH);
                    }
                } else {
                    Assert.fail("Certificate file " + CERT_FILE_PATH + " is not present or not readable.");
                }
                return null;
            }
        }

        final int totalMsg = 10;

        Set<String> messageSet = Sets.newHashSet();

        Consumer<byte[]> consumer = pulsarClient.newConsumer()
                .topic("persistent://my-property/my-ns/myecdsa-topic1").subscriptionName("my-subscriber-name")
                .cryptoKeyReader(new EncKeyReader()).subscribe();

        Producer<byte[]> producer = pulsarClient.newProducer()
                .topic("persistent://my-property/my-ns/myecdsa-topic1").addEncryptionKey("client-ecdsa.pem")
                .cryptoKeyReader(new EncKeyReader()).create();
        for (int i = 0; i < totalMsg; i++) {
            String message = "my-message-" + i;
            producer.send(message.getBytes());
        }

        Message<byte[]> msg = null;

        for (int i = 0; i < totalMsg; i++) {
            msg = consumer.receive(5, TimeUnit.SECONDS);
            String receivedMessage = new String(msg.getData());
            log.debug("Received message: [{}]", receivedMessage);
            String expectedMessage = "my-message-" + i;
            testMessageOrderAndDuplicates(messageSet, receivedMessage, expectedMessage);
        }
        // Acknowledge the consumption of all messages at once
        consumer.acknowledgeCumulative(msg);
        consumer.close();
        log.info("-- Exiting {} test --", methodName);
    }

    @Test(groups = "encryption")
    public void testRSAEncryption() throws Exception {
        log.info("-- Starting {} test --", methodName);

        class EncKeyReader implements CryptoKeyReader {

            EncryptionKeyInfo keyInfo = new EncryptionKeyInfo();

            @Override
            public EncryptionKeyInfo getPublicKey(String keyName, Map<String, String> keyMeta) {
                String CERT_FILE_PATH = "./src/test/resources/certificate/public-key." + keyName;
                if (Files.isReadable(Paths.get(CERT_FILE_PATH))) {
                    try {
                        keyInfo.setKey(Files.readAllBytes(Paths.get(CERT_FILE_PATH)));
                        return keyInfo;
                    } catch (IOException e) {
                        Assert.fail("Failed to read certificate from " + CERT_FILE_PATH);
                    }
                } else {
                    Assert.fail("Certificate file " + CERT_FILE_PATH + " is not present or not readable.");
                }
                return null;
            }

            @Override
            public EncryptionKeyInfo getPrivateKey(String keyName, Map<String, String> keyMeta) {
                String CERT_FILE_PATH = "./src/test/resources/certificate/private-key." + keyName;
                if (Files.isReadable(Paths.get(CERT_FILE_PATH))) {
                    try {
                        keyInfo.setKey(Files.readAllBytes(Paths.get(CERT_FILE_PATH)));
                        return keyInfo;
                    } catch (IOException e) {
                        Assert.fail("Failed to read certificate from " + CERT_FILE_PATH);
                    }
                } else {
                    Assert.fail("Certificate file " + CERT_FILE_PATH + " is not present or not readable.");
                }
                return null;
            }
        }

        final int totalMsg = 10;

        Set<String> messageSet = Sets.newHashSet();
        Consumer<byte[]> consumer = pulsarClient.newConsumer().topic("persistent://my-property/my-ns/myrsa-topic1")
                .subscriptionName("my-subscriber-name").cryptoKeyReader(new EncKeyReader()).subscribe();

        Producer<byte[]> producer = pulsarClient.newProducer().topic("persistent://my-property/my-ns/myrsa-topic1")
                .addEncryptionKey("client-rsa.pem").cryptoKeyReader(new EncKeyReader()).create();
        Producer<byte[]> producer2 = pulsarClient.newProducer().topic("persistent://my-property/my-ns/myrsa-topic1")
                .addEncryptionKey("client-rsa.pem").cryptoKeyReader(new EncKeyReader()).create();

        for (int i = 0; i < totalMsg; i++) {
            String message = "my-message-" + i;
            producer.send(message.getBytes());
        }
        for (int i = totalMsg; i < totalMsg * 2; i++) {
            String message = "my-message-" + i;
            producer2.send(message.getBytes());
        }

        Message<byte[]> msg = null;

        for (int i = 0; i < totalMsg * 2; i++) {
            msg = consumer.receive(5, TimeUnit.SECONDS);
            String receivedMessage = new String(msg.getData());
            log.debug("Received message: [{}]", receivedMessage);
            String expectedMessage = "my-message-" + i;
            testMessageOrderAndDuplicates(messageSet, receivedMessage, expectedMessage);
        }
        // Acknowledge the consumption of all messages at once
        consumer.acknowledgeCumulative(msg);
        consumer.close();
        log.info("-- Exiting {} test --", methodName);
    }

    @Test(groups = "encryption")
    public void testEncryptionFailure() throws Exception {
        log.info("-- Starting {} test --", methodName);

        class EncKeyReader implements CryptoKeyReader {

            EncryptionKeyInfo keyInfo = new EncryptionKeyInfo();

            @Override
            public EncryptionKeyInfo getPublicKey(String keyName, Map<String, String> keyMeta) {
                String CERT_FILE_PATH = "./src/test/resources/certificate/public-key." + keyName;
                if (Files.isReadable(Paths.get(CERT_FILE_PATH))) {
                    try {
                        keyInfo.setKey(Files.readAllBytes(Paths.get(CERT_FILE_PATH)));
                        return keyInfo;
                    } catch (IOException e) {
                        log.error("Failed to read certificate from {}", CERT_FILE_PATH);
                    }
                }
                return null;
            }

            @Override
            public EncryptionKeyInfo getPrivateKey(String keyName, Map<String, String> keyMeta) {
                String CERT_FILE_PATH = "./src/test/resources/certificate/private-key." + keyName;
                if (Files.isReadable(Paths.get(CERT_FILE_PATH))) {
                    try {
                        keyInfo.setKey(Files.readAllBytes(Paths.get(CERT_FILE_PATH)));
                        return keyInfo;
                    } catch (IOException e) {
                        log.error("Failed to read certificate from {}", CERT_FILE_PATH);
                    }
                }
                return null;
            }
        }

        final int totalMsg = 10;

        Message<byte[]> msg = null;
        Set<String> messageSet = Sets.newHashSet();
        Consumer<byte[]> consumer = pulsarClient.newConsumer()
                .topic("persistent://my-property/use/myenc-ns/myenc-topic1").subscriptionName("my-subscriber-name")
                .acknowledmentGroupTime(0, TimeUnit.SECONDS).subscribe();

        // 1. Invalid key name
        try {
            pulsarClient.newProducer().topic("persistent://my-property/use/myenc-ns/myenc-topic1")
                    .addEncryptionKey("client-non-existant-rsa.pem").cryptoKeyReader(new EncKeyReader()).create();
            Assert.fail("Producer creation should not suceed if failing to read key");
        } catch (Exception e) {
            // ok
        }

        // 2. Producer with valid key name
        Producer<byte[]> producer = pulsarClient.newProducer()
            .topic("persistent://my-property/use/myenc-ns/myenc-topic1")
            .addEncryptionKey("client-rsa.pem")
            .cryptoKeyReader(new EncKeyReader())
            .enableBatching(false)
            .messageRoutingMode(MessageRoutingMode.SinglePartition)
            .create();

        for (int i = 0; i < totalMsg; i++) {
            String message = "my-message-" + i;
            producer.send(message.getBytes());
        }

        // 3. KeyReder is not set by consumer
        // Receive should fail since key reader is not setup
        msg = consumer.receive(5, TimeUnit.SECONDS);
        Assert.assertNull(msg, "Receive should have failed with no keyreader");

        // 4. Set consumer config to consume even if decryption fails
        consumer.close();
        consumer = pulsarClient.newConsumer().topic("persistent://my-property/use/myenc-ns/myenc-topic1")
                .subscriptionName("my-subscriber-name").cryptoFailureAction(ConsumerCryptoFailureAction.CONSUME)
                .acknowledmentGroupTime(0, TimeUnit.SECONDS).subscribe();

        int msgNum = 0;
        try {
            // Receive should proceed and deliver encrypted message
            msg = consumer.receive(5, TimeUnit.SECONDS);
            String receivedMessage = new String(msg.getData());
            String expectedMessage = "my-message-" + msgNum++;
            Assert.assertNotEquals(receivedMessage, expectedMessage, "Received encrypted message " + receivedMessage
                    + " should not match the expected message " + expectedMessage);
            consumer.acknowledgeCumulative(msg);
        } catch (Exception e) {
            e.printStackTrace();
            Assert.fail("Failed to receive message even aftet ConsumerCryptoFailureAction.CONSUME is set.");
        }

        // 5. Set keyreader and failure action
        consumer.close();
        // Set keyreader
        consumer = pulsarClient.newConsumer().topic("persistent://my-property/use/myenc-ns/myenc-topic1")
                .subscriptionName("my-subscriber-name").cryptoFailureAction(ConsumerCryptoFailureAction.FAIL)
                .cryptoKeyReader(new EncKeyReader()).acknowledmentGroupTime(0, TimeUnit.SECONDS).subscribe();

        for (int i = msgNum; i < totalMsg - 1; i++) {
            msg = consumer.receive(5, TimeUnit.SECONDS);
            String receivedMessage = new String(msg.getData());
            log.debug("Received message: [{}]", receivedMessage);
            String expectedMessage = "my-message-" + i;
            testMessageOrderAndDuplicates(messageSet, receivedMessage, expectedMessage);
        }
        // Acknowledge the consumption of all messages at once
        consumer.acknowledgeCumulative(msg);
        consumer.close();

        // 6. Set consumer config to discard if decryption fails
        consumer.close();
        consumer = pulsarClient.newConsumer().topic("persistent://my-property/use/myenc-ns/myenc-topic1")
                .subscriptionName("my-subscriber-name").cryptoFailureAction(ConsumerCryptoFailureAction.DISCARD)
                .acknowledmentGroupTime(0, TimeUnit.SECONDS).subscribe();

        // Receive should proceed and discard encrypted messages
        msg = consumer.receive(5, TimeUnit.SECONDS);
        Assert.assertNull(msg, "Message received even aftet ConsumerCryptoFailureAction.DISCARD is set.");

        log.info("-- Exiting {} test --", methodName);
    }

    @Test
    public void testConsumerSubscriptionInitialize() throws Exception {
        log.info("-- Starting {} test --", methodName);
        String topicName = "persistent://my-property/my-ns/test-subscription-initialize-topic";

        Producer<byte[]> producer = pulsarClient.newProducer()
            .topic(topicName)
            .create();

        // 1, produce 5 messages
        for (int i = 0; i < 5; i++) {
            final String message = "my-message-" + i;
            producer.send(message.getBytes());
        }

        // 2, create consumer
        Consumer<byte[]> defaultConsumer = pulsarClient.newConsumer().topic(topicName)
                .acknowledmentGroupTime(0, TimeUnit.SECONDS).subscriptionName("test-subscription-default").subscribe();
        Consumer<byte[]> latestConsumer = pulsarClient.newConsumer().topic(topicName)
                .acknowledmentGroupTime(0, TimeUnit.SECONDS).subscriptionName("test-subscription-latest")
                .subscriptionInitialPosition(SubscriptionInitialPosition.Latest).subscribe();
        Consumer<byte[]> earliestConsumer = pulsarClient.newConsumer().topic(topicName)
                .acknowledmentGroupTime(0, TimeUnit.SECONDS).subscriptionName("test-subscription-earliest")
                .subscriptionInitialPosition(SubscriptionInitialPosition.Earliest).subscribe();

        // 3, produce 5 messages more
        for (int i = 5; i < 10; i++) {
            final String message = "my-message-" + i;
            producer.send(message.getBytes());
        }

        // 4, verify consumer get right message.
        assertEquals(defaultConsumer.receive().getData(), "my-message-5".getBytes());
        assertEquals(latestConsumer.receive().getData(), "my-message-5".getBytes());
        assertEquals(earliestConsumer.receive().getData(), "my-message-0".getBytes());

        defaultConsumer.close();
        latestConsumer.close();
        earliestConsumer.close();

        log.info("-- Exiting {} test --", methodName);
    }

}<|MERGE_RESOLUTION|>--- conflicted
+++ resolved
@@ -924,15 +924,10 @@
         log.info("-- Starting {} test --", methodName);
 
         final int totalMsg = 100;
-<<<<<<< HEAD
-        Producer<byte[]> producer = pulsarClient.newProducer().topic("persistent://my-property/use/my-ns/my-topic1")
+        Producer<byte[]> producer = pulsarClient.newProducer().topic("persistent://my-property/my-ns/my-topic1")
             .enableBatching(false)
             .messageRoutingMode(MessageRoutingMode.SinglePartition)
             .create();
-=======
-        Producer<byte[]> producer = pulsarClient.newProducer().topic("persistent://my-property/my-ns/my-topic1")
-                .create();
->>>>>>> afd43823
         for (int i = 0; i < totalMsg; i++) {
             final String message = "my-message-" + i;
             Message<byte[]> msg = MessageBuilder.create().setContent(message.getBytes()).build();
@@ -1315,14 +1310,10 @@
                     .subscriptionType(SubscriptionType.Shared).acknowledmentGroupTime(0, TimeUnit.SECONDS).subscribe();
 
             Producer<byte[]> producer = pulsarClient.newProducer()
-<<<<<<< HEAD
-                .topic("persistent://my-property/use/my-ns/unacked-topic")
+                .topic("persistent://my-property/my-ns/unacked-topic")
                 .enableBatching(false)
                 .messageRoutingMode(MessageRoutingMode.SinglePartition)
                 .create();
-=======
-                    .topic("persistent://my-property/my-ns/unacked-topic").create();
->>>>>>> afd43823
 
             // (1) Produced Messages
             for (int i = 0; i < totalProducedMsgs; i++) {
@@ -1897,15 +1888,10 @@
                 .acknowledmentGroupTime(0, TimeUnit.SECONDS);
         Consumer<byte[]> c1 = consumerBuilder.subscribe();
         Consumer<byte[]> c2 = consumerBuilder.subscribe();
-<<<<<<< HEAD
-        Producer<byte[]> producer = pulsarClient.newProducer().topic("persistent://my-property/use/my-ns/my-topic2")
+        Producer<byte[]> producer = pulsarClient.newProducer().topic("persistent://my-property/my-ns/my-topic2")
             .enableBatching(false)
             .messageRoutingMode(MessageRoutingMode.SinglePartition)
             .create();
-=======
-        Producer<byte[]> producer = pulsarClient.newProducer().topic("persistent://my-property/my-ns/my-topic2")
-                .create();
->>>>>>> afd43823
         List<Future<MessageId>> futures = Lists.newArrayList();
 
         // Asynchronously produce messages
