/**
 * Licensed to the Apache Software Foundation (ASF) under one
 * or more contributor license agreements.  See the NOTICE file
 * distributed with this work for additional information
 * regarding copyright ownership.  The ASF licenses this file
 * to you under the Apache License, Version 2.0 (the
 * "License"); you may not use this file except in compliance
 * with the License.  You may obtain a copy of the License at
 *
 *   http://www.apache.org/licenses/LICENSE-2.0
 *
 * Unless required by applicable law or agreed to in writing,
 * software distributed under the License is distributed on an
 * "AS IS" BASIS, WITHOUT WARRANTIES OR CONDITIONS OF ANY
 * KIND, either express or implied.  See the License for the
 * specific language governing permissions and limitations
 * under the License.
 */
package org.apache.pulsar;

import static org.apache.commons.lang3.StringUtils.isBlank;

import java.io.FileInputStream;
import java.net.URL;

import java.nio.file.Paths;
import java.util.Optional;
import org.apache.pulsar.broker.PulsarService;
import org.apache.pulsar.broker.ServiceConfiguration;
import org.apache.pulsar.broker.ServiceConfigurationUtils;
import org.apache.pulsar.client.admin.PulsarAdmin;
import org.apache.pulsar.client.admin.PulsarAdminException;
import org.apache.pulsar.common.configuration.PulsarConfigurationLoader;
import org.apache.pulsar.common.naming.TopicName;
import org.apache.pulsar.common.policies.data.ClusterData;
import org.apache.pulsar.common.policies.data.TenantInfo;
import org.apache.pulsar.functions.worker.WorkerConfig;
import org.apache.pulsar.functions.worker.WorkerService;
import org.apache.pulsar.zookeeper.LocalBookkeeperEnsemble;
import org.aspectj.weaver.loadtime.Agent;
import org.slf4j.Logger;
import org.slf4j.LoggerFactory;

import com.beust.jcommander.JCommander;
import com.beust.jcommander.Parameter;
import com.ea.agentloader.AgentLoader;
import com.google.common.collect.Sets;

public class PulsarStandaloneStarter {

    PulsarService broker;
    PulsarAdmin admin;
    LocalBookkeeperEnsemble bkEnsemble;
    ServiceConfiguration config;
    WorkerService fnWorkerService;

    @Parameter(names = { "-c", "--config" }, description = "Configuration file path", required = true)
    private String configFile;

    @Parameter(names = { "--wipe-data" }, description = "Clean up previous ZK/BK data")
    private boolean wipeData = false;

    @Parameter(names = { "--num-bookies" }, description = "Number of local Bookies")
    private int numOfBk = 1;

    @Parameter(names = { "--zookeeper-port" }, description = "Local zookeeper's port")
    private int zkPort = 2181;

    @Parameter(names = { "--bookkeeper-port" }, description = "Local bookies base port")
    private int bkPort = 3181;

    @Parameter(names = { "--zookeeper-dir" }, description = "Local zooKeeper's data directory")
    private String zkDir = "data/standalone/zookeeper";

    @Parameter(names = { "--bookkeeper-dir" }, description = "Local bookies base data directory")
    private String bkDir = "data/standalone/bookkeeper";

    @Parameter(names = { "--no-broker" }, description = "Only start ZK and BK services, no broker")
    private boolean noBroker = false;

    @Parameter(names = { "--only-broker" }, description = "Only start Pulsar broker service (no ZK, BK)")
    private boolean onlyBroker = false;

    @Parameter(names = {"-nfw", "--no-functions-worker"}, description = "Run functions worker with Broker")
    private boolean noFunctionsWorker = false;

    @Parameter(names = {"-fwc", "--functions-worker-conf"}, description = "Configuration file for Functions Worker")
    private String fnWorkerConfigFile = Paths.get("").toAbsolutePath().normalize().toString() + "/conf/functions_worker.yml";

    @Parameter(names = {"-nss", "--no-stream-storage"}, description = "Disable stream storage")
    private boolean noStreamStorage = false;

    @Parameter(names = { "--stream-storage-port" }, description = "Local bookies stream storage port")
    private int streamStoragePort = 4181;

    @Parameter(names = { "-a", "--advertised-address" }, description = "Standalone broker advertised address")
    private String advertisedAddress = null;

    @Parameter(names = { "-h", "--help" }, description = "Show this help message")
    private boolean help = false;

    private static final Logger log = LoggerFactory.getLogger(PulsarStandaloneStarter.class);

    public PulsarStandaloneStarter(String[] args) throws Exception {

        JCommander jcommander = new JCommander();
        try {
            jcommander.addObject(this);
            jcommander.parse(args);
            if (help || isBlank(configFile)) {
                jcommander.usage();
                return;
            }

            if (noBroker && onlyBroker) {
                log.error("Only one option is allowed between '--no-broker' and '--only-broker'");
                jcommander.usage();
                return;
            }
        } catch (Exception e) {
            jcommander.usage();
            return;
        }

        this.config = PulsarConfigurationLoader.create((new FileInputStream(configFile)), ServiceConfiguration.class);

        String zkServers = "127.0.0.1";

        if (advertisedAddress != null) {
            // Use advertised address from command line
            config.setAdvertisedAddress(advertisedAddress);
            zkServers = advertisedAddress;
        } else if (isBlank(config.getAdvertisedAddress())) {
            // Use advertised address as local hostname
            config.setAdvertisedAddress(ServiceConfigurationUtils.unsafeLocalhostResolve());
        } else {
            // Use advertised address from config file
        }

        // Set ZK server's host to localhost
        config.setZookeeperServers(zkServers + ":" + zkPort);
        config.setConfigurationStoreServers(zkServers + ":" + zkPort);
        config.setRunningStandalone(true);

        Runtime.getRuntime().addShutdownHook(new Thread() {
            public void run() {
                try {
                    if (fnWorkerService != null) {
                        fnWorkerService.stop();
                    }

                    if (broker != null) {
                        broker.close();
                    }

                    if (bkEnsemble != null) {
                        bkEnsemble.stop();
                    }
                } catch (Exception e) {
                    log.error("Shutdown failed: {}", e.getMessage());
                }
            }
        });
    }

    void start() throws Exception {

        if (config == null) {
            System.exit(1);
        }

        log.debug("--- setup PulsarStandaloneStarter ---");

        // load aspectj-weaver agent for instrumentation
        AgentLoader.loadAgentClass(Agent.class.getName(), null);

        if (!onlyBroker) {
            // Start LocalBookKeeper
            bkEnsemble = new LocalBookkeeperEnsemble(
                numOfBk, zkPort, bkPort, streamStoragePort, zkDir, bkDir, wipeData, config.getAdvertisedAddress());
            bkEnsemble.startStandalone(!noStreamStorage);
        }

        if (noBroker) {
            return;
        }

        // initialize the functions worker
        if (!noFunctionsWorker) {
            WorkerConfig workerConfig;
            if (isBlank(fnWorkerConfigFile)) {
                workerConfig = new WorkerConfig();
            } else {
                workerConfig = WorkerConfig.load(fnWorkerConfigFile);
            }
            // worker talks to local broker
            workerConfig.setPulsarServiceUrl("pulsar://127.0.0.1:" + config.getBrokerServicePort());
            workerConfig.setPulsarWebServiceUrl("http://127.0.0.1:" + config.getWebServicePort());
<<<<<<< HEAD
            workerConfig.setStateStorageServiceUrl("bk://127.0.0.1:4181");
=======
            workerConfig.setStateStorageServiceUrl("bk://127.0.0.1:" + streamStoragePort);
>>>>>>> da48f422
            String hostname = ServiceConfigurationUtils.getDefaultOrConfiguredAddress(
                config.getAdvertisedAddress());
            workerConfig.setWorkerHostname(hostname);
            workerConfig.setWorkerId(
                "c-" + config.getClusterName()
                    + "-fw-" + hostname
                    + "-" + workerConfig.getWorkerPort());
            fnWorkerService = new WorkerService(workerConfig);
        }

        // Start Broker
        broker = new PulsarService(config, Optional.ofNullable(fnWorkerService));
        broker.start();

        URL webServiceUrl = new URL(
                String.format("http://%s:%d", config.getAdvertisedAddress(), config.getWebServicePort()));
        final String brokerServiceUrl = String.format("pulsar://%s:%d", config.getAdvertisedAddress(),
                config.getBrokerServicePort());
        admin = PulsarAdmin.builder().serviceHttpUrl(webServiceUrl.toString()).authentication(
                config.getBrokerClientAuthenticationPlugin(), config.getBrokerClientAuthenticationParameters()).build();

        // Create a sample namespace
        final String property = "sample";
        final String cluster = config.getClusterName();
        final String globalCluster = "global";
        final String namespace = property + "/" + cluster + "/ns1";
        try {
            ClusterData clusterData = new ClusterData(webServiceUrl.toString(), null /* serviceUrlTls */,
                    brokerServiceUrl, null /* brokerServiceUrlTls */);
            if (!admin.clusters().getClusters().contains(cluster)) {
                admin.clusters().createCluster(cluster, clusterData);
            } else {
                admin.clusters().updateCluster(cluster, clusterData);
            }

            // Create marker for "global" cluster
            if (!admin.clusters().getClusters().contains(globalCluster)) {
                admin.clusters().createCluster(globalCluster, new ClusterData(null, null));
            }

            if (!admin.tenants().getTenants().contains(property)) {
                admin.tenants().createTenant(property,
                        new TenantInfo(Sets.newHashSet(config.getSuperUserRoles()), Sets.newHashSet(cluster)));
            }

            if (!admin.namespaces().getNamespaces(property).contains(namespace)) {
                admin.namespaces().createNamespace(namespace);
            }
        } catch (PulsarAdminException e) {
            log.info(e.getMessage());
        }

        // Create a public tenant and default namespace
        final String publicTenant = TopicName.PUBLIC_TENANT;
        final String defaultNamespace = TopicName.PUBLIC_TENANT + "/" + TopicName.DEFAULT_NAMESPACE;
        try {
            if (!admin.tenants().getTenants().contains(publicTenant)) {
                admin.tenants().createTenant(publicTenant,
                        new TenantInfo(Sets.newHashSet(config.getSuperUserRoles()), Sets.newHashSet(cluster)));
            }
            if (!admin.namespaces().getNamespaces(publicTenant).contains(defaultNamespace)) {
                admin.namespaces().createNamespace(defaultNamespace);
                admin.namespaces().setNamespaceReplicationClusters(defaultNamespace, Sets.newHashSet(config.getClusterName()));
            }
        } catch (PulsarAdminException e) {
            log.info(e.getMessage());
        }

        log.debug("--- setup completed ---");
    }

    public static void main(String args[]) throws Exception {
        // Start standalone
        PulsarStandaloneStarter standalone = new PulsarStandaloneStarter(args);
        standalone.start();
    }
}<|MERGE_RESOLUTION|>--- conflicted
+++ resolved
@@ -196,11 +196,7 @@
             // worker talks to local broker
             workerConfig.setPulsarServiceUrl("pulsar://127.0.0.1:" + config.getBrokerServicePort());
             workerConfig.setPulsarWebServiceUrl("http://127.0.0.1:" + config.getWebServicePort());
-<<<<<<< HEAD
-            workerConfig.setStateStorageServiceUrl("bk://127.0.0.1:4181");
-=======
             workerConfig.setStateStorageServiceUrl("bk://127.0.0.1:" + streamStoragePort);
->>>>>>> da48f422
             String hostname = ServiceConfigurationUtils.getDefaultOrConfiguredAddress(
                 config.getAdvertisedAddress());
             workerConfig.setWorkerHostname(hostname);
