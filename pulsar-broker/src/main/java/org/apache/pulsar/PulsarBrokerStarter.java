--- conflicted
+++ resolved
@@ -171,51 +171,10 @@
 
             // init functions worker
             if (starterArguments.runFunctionsWorker || brokerConfig.isFunctionsWorkerEnabled()) {
-<<<<<<< HEAD
                 workerConfig = PulsarService.initializeWorkerConfigFromBrokerConfig(
                     brokerConfig, starterArguments.fnWorkerConfigFile
                 );
                 functionsWorkerService = WorkerServiceLoader.load(workerConfig);
-=======
-                WorkerConfig workerConfig;
-                if (isBlank(starterArguments.fnWorkerConfigFile)) {
-                    workerConfig = new WorkerConfig();
-                } else {
-                    workerConfig = WorkerConfig.load(starterArguments.fnWorkerConfigFile);
-                }
-                // worker talks to local broker
-                String hostname = ServiceConfigurationUtils.getDefaultOrConfiguredAddress(
-                    brokerConfig.getAdvertisedAddress());
-                workerConfig.setWorkerHostname(hostname);
-                workerConfig.setWorkerPort(brokerConfig.getWebServicePort().get());
-                workerConfig.setWorkerId(
-                    "c-" + brokerConfig.getClusterName()
-                        + "-fw-" + hostname
-                        + "-" + workerConfig.getWorkerPort());
-                // inherit broker authorization setting
-                workerConfig.setAuthenticationEnabled(brokerConfig.isAuthenticationEnabled());
-                workerConfig.setAuthenticationProviders(brokerConfig.getAuthenticationProviders());
-
-                workerConfig.setAuthorizationEnabled(brokerConfig.isAuthorizationEnabled());
-                workerConfig.setAuthorizationProvider(brokerConfig.getAuthorizationProvider());
-                workerConfig.setConfigurationStoreServers(brokerConfig.getConfigurationStoreServers());
-                workerConfig.setZooKeeperSessionTimeoutMillis(brokerConfig.getZooKeeperSessionTimeoutMillis());
-                workerConfig.setZooKeeperOperationTimeoutSeconds(brokerConfig.getZooKeeperOperationTimeoutSeconds());
-
-                workerConfig.setTlsAllowInsecureConnection(brokerConfig.isTlsAllowInsecureConnection());
-                workerConfig.setTlsEnableHostnameVerification(false);
-                workerConfig.setBrokerClientTrustCertsFilePath(brokerConfig.getTlsTrustCertsFilePath());
-
-                // client in worker will use this config to authenticate with broker
-                workerConfig.setBrokerClientAuthenticationPlugin(brokerConfig.getBrokerClientAuthenticationPlugin());
-                workerConfig.setBrokerClientAuthenticationParameters(
-                        brokerConfig.getBrokerClientAuthenticationParameters());
-
-                // inherit super users
-                workerConfig.setSuperUserRoles(brokerConfig.getSuperUserRoles());
-
-                functionsWorkerService = new WorkerService(workerConfig);
->>>>>>> 2a28b258
             } else {
                 workerConfig = null;
                 functionsWorkerService = null;
