/**
 * Licensed to the Apache Software Foundation (ASF) under one
 * or more contributor license agreements.  See the NOTICE file
 * distributed with this work for additional information
 * regarding copyright ownership.  The ASF licenses this file
 * to you under the Apache License, Version 2.0 (the
 * "License"); you may not use this file except in compliance
 * with the License.  You may obtain a copy of the License at
 *
 *   http://www.apache.org/licenses/LICENSE-2.0
 *
 * Unless required by applicable law or agreed to in writing,
 * software distributed under the License is distributed on an
 * "AS IS" BASIS, WITHOUT WARRANTIES OR CONDITIONS OF ANY
 * KIND, either express or implied.  See the License for the
 * specific language governing permissions and limitations
 * under the License.
 */
package org.apache.pulsar.broker.admin.impl;

import io.swagger.annotations.ApiOperation;
import io.swagger.annotations.ApiParam;
import io.swagger.annotations.ApiResponse;
import io.swagger.annotations.ApiResponses;
import io.swagger.annotations.Example;
import io.swagger.annotations.ExampleProperty;
import java.io.IOException;
import java.io.InputStream;
import java.util.List;
import java.util.function.Supplier;
import javax.ws.rs.Consumes;
import javax.ws.rs.DELETE;
import javax.ws.rs.GET;
import javax.ws.rs.POST;
import javax.ws.rs.PUT;
import javax.ws.rs.Path;
import javax.ws.rs.PathParam;
import javax.ws.rs.Produces;
import javax.ws.rs.QueryParam;
import javax.ws.rs.core.MediaType;
import javax.ws.rs.core.StreamingOutput;
import org.apache.pulsar.broker.admin.AdminResource;
import org.apache.pulsar.client.api.Message;
import org.apache.pulsar.common.functions.FunctionConfig;
import org.apache.pulsar.common.functions.FunctionState;
import org.apache.pulsar.common.functions.UpdateOptions;
import org.apache.pulsar.common.io.ConnectorDefinition;
import org.apache.pulsar.common.policies.data.FunctionStats;
import org.apache.pulsar.common.policies.data.FunctionStatus;
import org.apache.pulsar.functions.worker.WorkerService;
import org.apache.pulsar.functions.worker.service.api.Functions;
import org.glassfish.jersey.media.multipart.FormDataContentDisposition;
import org.glassfish.jersey.media.multipart.FormDataParam;

<<<<<<< HEAD
import javax.ws.rs.Consumes;
import javax.ws.rs.DELETE;
import javax.ws.rs.GET;
import javax.ws.rs.POST;
import javax.ws.rs.PUT;
import javax.ws.rs.Path;
import javax.ws.rs.PathParam;
import javax.ws.rs.Produces;
import javax.ws.rs.QueryParam;
import javax.ws.rs.core.MediaType;
import javax.ws.rs.core.StreamingOutput;
import java.io.IOException;
import java.io.InputStream;
import java.util.List;

public class FunctionsBase extends AdminResource {
=======
public class FunctionsBase extends AdminResource implements Supplier<WorkerService> {
>>>>>>> 2a28b258

    Functions<? extends WorkerService> functions() {
        return pulsar().getWorkerService().getFunctions();
    }

    @POST
    @ApiOperation(value = "Creates a new Pulsar Function in cluster mode")
    @ApiResponses(value = {
            @ApiResponse(code = 403, message = "The requester doesn't have admin permissions"),
            @ApiResponse(code = 400, message = "Invalid request (The Pulsar Function already exists, etc.)"),
            @ApiResponse(code = 408, message = "Request timeout"),
            @ApiResponse(code = 200, message = "Pulsar Function successfully created")
    })
    @Path("/{tenant}/{namespace}/{functionName}")
    @Consumes(MediaType.MULTIPART_FORM_DATA)
    public void registerFunction(
            @ApiParam(value = "The tenant of a Pulsar Function")
            final @PathParam("tenant") String tenant,
            @ApiParam(value = "The namespace of a Pulsar Function")
            final @PathParam("namespace") String namespace,
            @ApiParam(value = "The name of a Pulsar Function")
            final @PathParam("functionName") String functionName,
            final @FormDataParam("data") InputStream uploadedInputStream,
            final @FormDataParam("data") FormDataContentDisposition fileDetail,
            final @FormDataParam("url") String functionPkgUrl,
            @ApiParam(
                    value = "A JSON value presenting configuration payload of a Pulsar Function."
                            + " An example of the expected Pulsar Function can be found here.\n"
                            + "- **autoAck**\n"
                            + "  Whether or not the framework acknowledges messages automatically.\n"
                            + "- **runtime**\n"
                            + "  What is the runtime of the Pulsar Function. Possible Values: [JAVA, PYTHON, GO]\n"
                            + "- **resources**\n"
                            + "  The size of the system resources allowed by the Pulsar Function runtime."
                            + " The resources include: cpu, ram, disk.\n"
                            + "- **className**\n"
                            + "  The class name of a Pulsar Function.\n"
                            + "- **customSchemaInputs**\n"
                            + "  The map of input topics to Schema class names (specified as a JSON object).\n"
                            + "- **customSerdeInputs**\n"
                            + "  The map of input topics to SerDe class names (specified as a JSON object).\n"
                            + "- **deadLetterTopic**\n"
                            + "  Messages that are not processed successfully are sent to `deadLetterTopic`.\n"
                            + "- **runtimeFlags**\n"
                            + "  Any flags that you want to pass to the runtime."
                            + " Note that in thread mode, these flags have no impact.\n"
                            + "- **fqfn**\n"
                            + "  The Fully Qualified Function Name (FQFN) for the Pulsar Function.\n"
                            + "- **inputSpecs**\n"
                            + "   The map of input topics to its consumer configuration,"
                            + " each configuration has schema of "
                            + "   {\"schemaType\": \"type-x\", \"serdeClassName\": \"name-x\","
                            + " \"isRegexPattern\": true, \"receiverQueueSize\": 5}\n"
                            + "- **inputs**\n"
                            + "  The input topic or topics (multiple topics can be specified as"
                            + " a comma-separated list) of a Pulsar Function.\n"
                            + "- **jar**\n"
                            + "  Path to the JAR file for the Pulsar Function"
                            + " (if the Pulsar Function is written in Java). "
                            + "  It also supports URL path [http/https/file (file protocol assumes that file "
                            + "  already exists on worker host)] from which worker can download the package.\n"
                            + "- **py**\n"
                            + "  Path to the main Python file or Python wheel file for the"
                            + " Pulsar Function (if the Pulsar Function is written in Python).\n"
                            + "- **go**\n"
                            + "  Path to the main Go executable binary for the Pulsar Function"
                            + " (if the Pulsar Function is written in Go).\n"
                            + "- **logTopic**\n"
                            + "  The topic to which the logs of a Pulsar Function are produced.\n"
                            + "- **maxMessageRetries**\n"
                            + "  How many times should we try to process a message before giving up.\n"
                            + "- **output**\n"
                            + "  The output topic of a Pulsar Function"
                            + " (If none is specified, no output is written).\n"
                            + "- **outputSerdeClassName**\n"
                            + "  The SerDe class to be used for messages output by the Pulsar Function.\n"
                            + "- **parallelism**\n"
                            + "  The parallelism factor of a Pulsar Function"
                            + " (i.e. the number of a Pulsar Function instances to run).\n"
                            + "- **processingGuarantees**\n"
                            + "  The processing guarantees (that is, delivery semantics)"
                            + " applied to the Pulsar Function."
                            + "  Possible Values: [ATLEAST_ONCE, ATMOST_ONCE, EFFECTIVELY_ONCE]\n"
                            + "- **retainOrdering**\n"
                            + "  Function consumes and processes messages in order.\n"
                            + "- **outputSchemaType**\n"
                            + "   Represents either a builtin schema type (for example: 'avro', 'json', ect)"
                            + " or the class name for a Schema implementation."
                            + "- **subName**\n"
                            + "  Pulsar source subscription name. User can specify a subscription-name"
                            + " for the input-topic consumer.\n"
                            + "- **windowConfig**\n"
                            + "  The window configuration of a Pulsar Function.\n"
                            + "- **timeoutMs**\n"
                            + "  The message timeout in milliseconds.\n"
                            + "- **topicsPattern**\n"
                            + "  The topic pattern to consume from a list of topics under a namespace"
                            + " that match the pattern."
                            + "  [input] and [topic-pattern] are mutually exclusive. Add SerDe class name for a "
                            + "  pattern in customSerdeInputs (supported for java fun only)\n"
                            + "- **userConfig**\n"
                            + "  A map of user-defined configurations (specified as a JSON object).\n"
                            + "- **secrets**\n"
                            + "  This is a map of secretName(that is how the secret is going to be accessed"
                            + " in the Pulsar Function via context) to an object that"
                            + "  encapsulates how the secret is fetched by the underlying secrets provider."
                            + " The type of an value here can be found by the"
                            + "  SecretProviderConfigurator.getSecretObjectType() method. \n"
                            + "- **cleanupSubscription**\n"
                            + "  Whether the subscriptions of a Pulsar Function created or used should be deleted"
                            + " when the Pulsar Function is deleted.\n",
                    examples = @Example(
                            value = @ExampleProperty(
                                    mediaType = MediaType.APPLICATION_JSON,
                                    value = "{\n"
                                            + "  \"inputs\": persistent://public/default/input-topic,\n"
                                            + "  \"parallelism\": 4\n"
                                            + "  \"output\": persistent://public/default/output-topic\n"
                                            + "  \"log-topic\": persistent://public/default/log-topic\n"
                                            + "  \"classname\": org.example.test.ExclamationFunction\n"
                                            + "  \"jar\": java-function-1.0-SNAPSHOT.jar\n"
                                            + "}\n"
                            )
                    )
            )
            final @FormDataParam("functionConfig") FunctionConfig functionConfig) {

        functions().registerFunction(tenant, namespace, functionName, uploadedInputStream, fileDetail,
            functionPkgUrl, functionConfig, clientAppId(), clientAuthData());
    }

    @PUT
    @ApiOperation(value = "Updates a Pulsar Function currently running in cluster mode")
    @ApiResponses(value = {
            @ApiResponse(code = 403, message = "The requester doesn't have admin permissions"),
            @ApiResponse(code = 400, message = "Invalid request (The Pulsar Function doesn't exist, etc.)"),
            @ApiResponse(code = 200, message = "Pulsar Function successfully updated")
    })
    @Path("/{tenant}/{namespace}/{functionName}")
    @Consumes(MediaType.MULTIPART_FORM_DATA)
    public void updateFunction(
            @ApiParam(value = "The tenant of a Pulsar Function")
            final @PathParam("tenant") String tenant,
            @ApiParam(value = "The namespace of a Pulsar Function")
            final @PathParam("namespace") String namespace,
            @ApiParam(value = "The name of a Pulsar Function")
            final @PathParam("functionName") String functionName,
            final @FormDataParam("data") InputStream uploadedInputStream,
            final @FormDataParam("data") FormDataContentDisposition fileDetail,
            final @FormDataParam("url") String functionPkgUrl,
            @ApiParam(
                    value = "A JSON value presenting configuration payload of a Pulsar Function."
                            + " An example of the expected Pulsar Function can be found here.\n"
                            + "- **autoAck**\n"
                            + "  Whether or not the framework acknowledges messages automatically.\n"
                            + "- **runtime**\n"
                            + "  What is the runtime of the Pulsar Function. Possible Values: [JAVA, PYTHON, GO]\n"
                            + "- **resources**\n"
                            + "  The size of the system resources allowed by the Pulsar Function runtime."
                            + " The resources include: cpu, ram, disk.\n"
                            + "- **className**\n"
                            + "  The class name of a Pulsar Function.\n"
                            + "- **customSchemaInputs**\n"
                            + "  The map of input topics to Schema class names (specified as a JSON object).\n"
                            + "- **customSerdeInputs**\n"
                            + "  The map of input topics to SerDe class names (specified as a JSON object).\n"
                            + "- **deadLetterTopic**\n"
                            + "  Messages that are not processed successfully are sent to `deadLetterTopic`.\n"
                            + "- **runtimeFlags**\n"
                            + "  Any flags that you want to pass to the runtime."
                            + " Note that in thread mode, these flags have no impact.\n"
                            + "- **fqfn**\n"
                            + "  The Fully Qualified Function Name (FQFN) for the Pulsar Function.\n"
                            + "- **inputSpecs**\n"
                            + "   The map of input topics to its consumer configuration,"
                            + " each configuration has schema of "
                            + "   {\"schemaType\": \"type-x\", \"serdeClassName\": \"name-x\","
                            + " \"isRegexPattern\": true, \"receiverQueueSize\": 5}\n"
                            + "- **inputs**\n"
                            + "  The input topic or topics (multiple topics can be specified as"
                            + " a comma-separated list) of a Pulsar Function.\n"
                            + "- **jar**\n"
                            + "  Path to the JAR file for the Pulsar Function"
                            + " (if the Pulsar Function is written in Java). "
                            + "  It also supports URL path [http/https/file (file protocol assumes that file "
                            + "  already exists on worker host)] from which worker can download the package.\n"
                            + "- **py**\n"
                            + "  Path to the main Python file or Python wheel file for the Pulsar Function"
                            + " (if the Pulsar Function is written in Python).\n"
                            + "- **go**\n"
                            + "  Path to the main Go executable binary for the Pulsar Function"
                            + " (if the Pulsar Function is written in Go).\n"
                            + "- **logTopic**\n"
                            + "  The topic to which the logs of a Pulsar Function are produced.\n"
                            + "- **maxMessageRetries**\n"
                            + "  How many times should we try to process a message before giving up.\n"
                            + "- **output**\n"
                            + "  The output topic of a Pulsar Function (If none is specified, no output is written).\n"
                            + "- **outputSerdeClassName**\n"
                            + "  The SerDe class to be used for messages output by the Pulsar Function.\n"
                            + "- **parallelism**\n"
                            + "  The parallelism factor of a Pulsar Function "
                            + "(i.e. the number of a Pulsar Function instances to run).\n"
                            + "- **processingGuarantees**\n"
                            + "  The processing guarantees (that is, delivery semantics)"
                            + " applied to the Pulsar Function."
                            + "  Possible Values: [ATLEAST_ONCE, ATMOST_ONCE, EFFECTIVELY_ONCE]\n"
                            + "- **retainOrdering**\n"
                            + "  Function consumes and processes messages in order.\n"
                            + "- **outputSchemaType**\n"
                            + "   Represents either a builtin schema type (for example: 'avro', 'json', ect)"
                            + " or the class name for a Schema implementation."
                            + "- **subName**\n"
                            + "  Pulsar source subscription name. User can specify"
                            + " a subscription-name for the input-topic consumer.\n"
                            + "- **windowConfig**\n"
                            + "  The window configuration of a Pulsar Function.\n"
                            + "- **timeoutMs**\n"
                            + "  The message timeout in milliseconds.\n"
                            + "- **topicsPattern**\n"
                            + "  The topic pattern to consume from a list of topics"
                            + " under a namespace that match the pattern."
                            + "  [input] and [topic-pattern] are mutually exclusive. Add SerDe class name for a "
                            + "  pattern in customSerdeInputs (supported for java fun only)\n"
                            + "- **userConfig**\n"
                            + "  A map of user-defined configurations (specified as a JSON object).\n"
                            + "- **secrets**\n"
                            + "  This is a map of secretName(that is how the secret is going to be accessed"
                            + " in the Pulsar Function via context) to an object that"
                            + "  encapsulates how the secret is fetched by the underlying secrets provider."
                            + " The type of an value here can be found by the"
                            + "  SecretProviderConfigurator.getSecretObjectType() method. \n"
                            + "- **cleanupSubscription**\n"
                            + "  Whether the subscriptions of a Pulsar Function created or used"
                            + " should be deleted when the Pulsar Function is deleted.\n",
                    examples = @Example(
                            value = @ExampleProperty(
                                    mediaType = MediaType.APPLICATION_JSON,
                                    value = "{\n"
                                            + "  \"inputs\": persistent://public/default/input-topic,\n"
                                            + "  \"parallelism\": 4\n"
                                            + "  \"output\": persistent://public/default/output-topic\n"
                                            + "  \"log-topic\": persistent://public/default/log-topic\n"
                                            + "  \"classname\": org.example.test.ExclamationFunction\n"
                                            + "  \"jar\": java-function-1.0-SNAPSHOT.jar\n"
                                            + "}\n"
                            )
                    )
            )
            final @FormDataParam("functionConfig") FunctionConfig functionConfig,
            @ApiParam(value = "The update options is for the Pulsar Function that needs to be updated.")
            final @FormDataParam("updateOptions") UpdateOptions updateOptions) throws IOException {

        functions().updateFunction(tenant, namespace, functionName, uploadedInputStream, fileDetail,
                functionPkgUrl, functionConfig, clientAppId(), clientAuthData(), updateOptions);
    }


    @DELETE
    @ApiOperation(value = "Deletes a Pulsar Function currently running in cluster mode")
    @ApiResponses(value = {
            @ApiResponse(code = 403, message = "The requester doesn't have admin permissions"),
            @ApiResponse(code = 400, message = "Invalid request"),
            @ApiResponse(code = 404, message = "The Pulsar Function doesn't exist"),
            @ApiResponse(code = 408, message = "Request timeout"),
            @ApiResponse(code = 200, message = "The Pulsar Function was successfully deleted")
    })
    @Path("/{tenant}/{namespace}/{functionName}")
    public void deregisterFunction(
            @ApiParam(value = "The tenant of a Pulsar Function")
            final @PathParam("tenant") String tenant,
            @ApiParam(value = "The namespace of a Pulsar Function")
            final @PathParam("namespace") String namespace,
            @ApiParam(value = "The name of a Pulsar Function")
            final @PathParam("functionName") String functionName) {
        functions().deregisterFunction(tenant, namespace, functionName, clientAppId(), clientAuthData());
    }

    @GET
    @ApiOperation(
            value = "Fetches information about a Pulsar Function currently running in cluster mode",
            response = FunctionConfig.class
    )
    @ApiResponses(value = {
            @ApiResponse(code = 403, message = "The requester doesn't have admin permissions"),
            @ApiResponse(code = 400, message = "Invalid request"),
            @ApiResponse(code = 408, message = "Request timeout"),
            @ApiResponse(code = 404, message = "The Pulsar Function doesn't exist")
    })
    @Path("/{tenant}/{namespace}/{functionName}")
    public FunctionConfig getFunctionInfo(
            @ApiParam(value = "The tenant of a Pulsar Function")
            final @PathParam("tenant") String tenant,
            @ApiParam(value = "The namespace of a Pulsar Function")
            final @PathParam("namespace") String namespace,
            @ApiParam(value = "The name of a Pulsar Function")
            final @PathParam("functionName") String functionName) throws IOException {
        return functions().getFunctionInfo(tenant, namespace, functionName, clientAppId(), clientAuthData());
    }

    @GET
    @ApiOperation(
            value = "Displays the status of a Pulsar Function instance",
            response = FunctionStatus.FunctionInstanceStatus.FunctionInstanceStatusData.class
    )
    @ApiResponses(value = {
            @ApiResponse(code = 307, message = "Current broker doesn't serve the namespace of this function"),
            @ApiResponse(code = 400, message = "Invalid request"),
            @ApiResponse(code = 403, message = "The requester doesn't have admin permissions"),
            @ApiResponse(code = 404, message = "The Pulsar Function doesn't exist")
    })
    @Produces(MediaType.APPLICATION_JSON)
    @Path("/{tenant}/{namespace}/{functionName}/{instanceId}/status")
    public FunctionStatus.FunctionInstanceStatus.FunctionInstanceStatusData getFunctionInstanceStatus(
<<<<<<< HEAD
            @ApiParam(value = "The tenant of a Pulsar Function")
            final @PathParam("tenant") String tenant,
            @ApiParam(value = "The namespace of a Pulsar Function")
            final @PathParam("namespace") String namespace,
            @ApiParam(value = "The name of a Pulsar Function")
            final @PathParam("functionName") String functionName,
            @ApiParam(value = "The instanceId of a Pulsar Function (if instance-id is not provided, the stats of all instances is returned")
            final @PathParam("instanceId") String instanceId) throws IOException {
        return functions().getFunctionInstanceStatus(tenant, namespace, functionName, instanceId, uri.getRequestUri(), clientAppId(), clientAuthData());
=======
            @ApiParam(value = "The tenant of a Pulsar Function") final @PathParam("tenant") String tenant,
            @ApiParam(value = "The namespace of a Pulsar Function") final @PathParam("namespace") String namespace,
            @ApiParam(value = "The name of a Pulsar Function") final @PathParam("functionName") String functionName,
            @ApiParam(value = "The instanceId of a Pulsar Function (if instance-id is not provided,"
                    + " the stats of all instances is returned") final @PathParam("instanceId")
                    String instanceId) throws IOException {
        return functions.getFunctionInstanceStatus(tenant, namespace, functionName,
                instanceId, uri.getRequestUri(), clientAppId(), clientAuthData());
>>>>>>> 2a28b258
    }

    @GET
    @ApiOperation(
            value = "Displays the status of a Pulsar Function",
            response = FunctionStatus.class
    )
    @ApiResponses(value = {
            @ApiResponse(code = 307, message = "Current broker doesn't serve the namespace of this function"),
            @ApiResponse(code = 400, message = "Invalid request"),
            @ApiResponse(code = 403, message = "The requester doesn't have admin permissions"),
            @ApiResponse(code = 404, message = "The Pulsar Function doesn't exist")
    })
    @Produces(MediaType.APPLICATION_JSON)
    @Path("/{tenant}/{namespace}/{functionName}/status")
    public FunctionStatus getFunctionStatus(
            @ApiParam(value = "The tenant of a Pulsar Function")
            final @PathParam("tenant") String tenant,
            @ApiParam(value = "The namespace of a Pulsar Function")
            final @PathParam("namespace") String namespace,
            @ApiParam(value = "The name of a Pulsar Function")
            final @PathParam("functionName") String functionName) throws IOException {
<<<<<<< HEAD
        return functions().getFunctionStatus(tenant, namespace, functionName, uri.getRequestUri(), clientAppId(), clientAuthData());
=======
        return functions.getFunctionStatus(tenant, namespace, functionName, uri.getRequestUri(),
                clientAppId(), clientAuthData());
>>>>>>> 2a28b258
    }

    @GET
    @ApiOperation(
            value = "Displays the stats of a Pulsar Function",
            response = FunctionStats.class
    )
    @ApiResponses(value = {
            @ApiResponse(code = 307, message = "Current broker doesn't serve the namespace of this function"),
            @ApiResponse(code = 400, message = "Invalid request"),
            @ApiResponse(code = 403, message = "The requester doesn't have admin permissions"),
            @ApiResponse(code = 404, message = "The Pulsar Function doesn't exist")
    })
    @Produces(MediaType.APPLICATION_JSON)
    @Path("/{tenant}/{namespace}/{functionName}/stats")
    public FunctionStats getFunctionStats(
            @ApiParam(value = "The tenant of a Pulsar Function")
            final @PathParam("tenant") String tenant,
            @ApiParam(value = "The namespace of a Pulsar Function")
            final @PathParam("namespace") String namespace,
            @ApiParam(value = "The name of a Pulsar Function")
            final @PathParam("functionName") String functionName) throws IOException {
<<<<<<< HEAD
        return functions().getFunctionStats(tenant, namespace, functionName, uri.getRequestUri(), clientAppId(), clientAuthData());
=======
        return functions.getFunctionStats(tenant, namespace, functionName,
                uri.getRequestUri(), clientAppId(), clientAuthData());
>>>>>>> 2a28b258
    }

    @GET
    @ApiOperation(
            value = "Displays the stats of a Pulsar Function instance",
            response = FunctionStats.FunctionInstanceStats.FunctionInstanceStatsData.class
    )
    @ApiResponses(value = {
            @ApiResponse(code = 307, message = "Current broker doesn't serve the namespace of this function"),
            @ApiResponse(code = 400, message = "Invalid request"),
            @ApiResponse(code = 403, message = "The requester doesn't have admin permissions"),
            @ApiResponse(code = 404, message = "The Pulsar Function doesn't exist")
    })
    @Produces(MediaType.APPLICATION_JSON)
    @Path("/{tenant}/{namespace}/{functionName}/{instanceId}/stats")
    public FunctionStats.FunctionInstanceStats.FunctionInstanceStatsData getFunctionInstanceStats(
<<<<<<< HEAD
            @ApiParam(value = "The tenant of a Pulsar Function")
            final @PathParam("tenant") String tenant,
            @ApiParam(value = "The namespace of a Pulsar Function")
            final @PathParam("namespace") String namespace,
            @ApiParam(value = "The name of a Pulsar Function")
            final @PathParam("functionName") String functionName,
            @ApiParam(value = "The instanceId of a Pulsar Function (if instance-id is not provided, the stats of all instances is returned")
            final @PathParam("instanceId") String instanceId) throws IOException {
        return functions().getFunctionsInstanceStats(tenant, namespace, functionName, instanceId, uri.getRequestUri(), clientAppId(), clientAuthData());
=======
            @ApiParam(value = "The tenant of a Pulsar Function") final @PathParam("tenant") String tenant,
            @ApiParam(value = "The namespace of a Pulsar Function") final @PathParam("namespace") String namespace,
            @ApiParam(value = "The name of a Pulsar Function") final @PathParam("functionName") String functionName,
            @ApiParam(value = "The instanceId of a Pulsar Function"
                    + " (if instance-id is not provided, the stats of all instances is returned") final @PathParam(
                    "instanceId") String instanceId) throws IOException {
        return functions.getFunctionsInstanceStats(tenant, namespace, functionName, instanceId,
                uri.getRequestUri(), clientAppId(), clientAuthData());
>>>>>>> 2a28b258
    }

    @GET
    @ApiOperation(
            value = "Lists all Pulsar Functions currently deployed in a given namespace",
            response = String.class,
            responseContainer = "Collection"
    )
    @ApiResponses(value = {
            @ApiResponse(code = 400, message = "Invalid request"),
            @ApiResponse(code = 403, message = "The requester doesn't have admin permissions")
    })
    @Path("/{tenant}/{namespace}")
    public List<String> listFunctions(
            @ApiParam(value = "The tenant of a Pulsar Function")
            final @PathParam("tenant") String tenant,
            @ApiParam(value = "The namespace of a Pulsar Function")
            final @PathParam("namespace") String namespace) {
        return functions().listFunctions(tenant, namespace, clientAppId(), clientAuthData());
    }

    @POST
    @ApiOperation(
            value = "Triggers a Pulsar Function with a user-specified value or file data",
            response = Message.class
    )
    @ApiResponses(value = {
            @ApiResponse(code = 400, message = "Invalid request"),
            @ApiResponse(code = 404, message = "The Pulsar Function does not exist"),
            @ApiResponse(code = 408, message = "Request timeout"),
            @ApiResponse(code = 500, message = "Internal server error")
    })
    @Path("/{tenant}/{namespace}/{functionName}/trigger")
    @Consumes(MediaType.MULTIPART_FORM_DATA)
    public String triggerFunction(
<<<<<<< HEAD
            @ApiParam(value = "The tenant of a Pulsar Function")
            final @PathParam("tenant") String tenant,
            @ApiParam(value = "The namespace of a Pulsar Function")
            final @PathParam("namespace") String namespace,
            @ApiParam(value = "The name of a Pulsar Function")
            final @PathParam("functionName") String functionName,
            @ApiParam(value = "The value with which you want to trigger the Pulsar Function")
            final @FormDataParam("data") String triggerValue,
            @ApiParam(value = "The path to the file that contains the data with which you'd like to trigger the Pulsar Function")
            final @FormDataParam("dataStream") InputStream triggerStream,
            @ApiParam(value = "The specific topic name that the Pulsar Function consumes from which you want to inject the data to")
            final @FormDataParam("topic") String topic) {
        return functions().triggerFunction(tenant, namespace, functionName, triggerValue, triggerStream, topic, clientAppId(), clientAuthData());
=======
            @ApiParam(value = "The tenant of a Pulsar Function") final @PathParam("tenant") String tenant,
            @ApiParam(value = "The namespace of a Pulsar Function") final @PathParam("namespace") String namespace,
            @ApiParam(value = "The name of a Pulsar Function") final @PathParam("functionName") String functionName,
            @ApiParam(value = "The value with which you want to trigger the Pulsar Function") final @FormDataParam(
                    "data") String triggerValue,
            @ApiParam(value = "The path to the file that contains the data with"
                    + " which you'd like to trigger the Pulsar Function") final @FormDataParam("dataStream")
                    InputStream triggerStream,
            @ApiParam(value = "The specific topic name that the Pulsar Function"
                    + " consumes from which you want to inject the data to") final @FormDataParam("topic")
                    String topic) {
        return functions.triggerFunction(tenant, namespace, functionName, triggerValue,
                triggerStream, topic, clientAppId(), clientAuthData());
>>>>>>> 2a28b258
    }

    @GET
    @ApiOperation(
        value = "Fetch the current state associated with a Pulsar Function",
        response = FunctionState.class
    )
    @ApiResponses(value = {
        @ApiResponse(code = 400, message = "Invalid request"),
        @ApiResponse(code = 403, message = "The requester doesn't have admin permissions"),
        @ApiResponse(code = 404, message = "The key does not exist"),
        @ApiResponse(code = 500, message = "Internal server error")
    })
    @Path("/{tenant}/{namespace}/{functionName}/state/{key}")
    public FunctionState getFunctionState(
            @ApiParam(value = "The tenant of a Pulsar Function")
            final @PathParam("tenant") String tenant,
            @ApiParam(value = "The namespace of a Pulsar Function")
            final @PathParam("namespace") String namespace,
            @ApiParam(value = "The name of a Pulsar Function")
            final @PathParam("functionName") String functionName,
            @ApiParam(value = "The stats key")
            final @PathParam("key") String key) {
        return functions().getFunctionState(tenant, namespace, functionName, key, clientAppId(), clientAuthData());
    }

    @POST
    @ApiOperation(
            value = "Put the state associated with a Pulsar Function"
    )
    @ApiResponses(value = {
            @ApiResponse(code = 400, message = "Invalid request"),
            @ApiResponse(code = 403, message = "The requester doesn't have admin permissions"),
            @ApiResponse(code = 404, message = "The Pulsar Function does not exist"),
            @ApiResponse(code = 500, message = "Internal server error")
    })
    @Path("/{tenant}/{namespace}/{functionName}/state/{key}")
    @Consumes(MediaType.MULTIPART_FORM_DATA)
    public void putFunctionState(final @PathParam("tenant") String tenant,
                                 final @PathParam("namespace") String namespace,
                                 final @PathParam("functionName") String functionName,
                                 final @PathParam("key") String key,
                                 final @FormDataParam("state") FunctionState stateJson) {
        functions().putFunctionState(tenant, namespace, functionName, key, stateJson, clientAppId(), clientAuthData());
    }

    @POST
    @ApiOperation(value = "Restart an instance of a Pulsar Function", response = Void.class)
    @ApiResponses(value = {
            @ApiResponse(code = 307, message = "Current broker doesn't serve the namespace of this function"),
            @ApiResponse(code = 400, message = "Invalid request"),
            @ApiResponse(code = 404, message = "The Pulsar Function does not exist"),
            @ApiResponse(code = 500, message = "Internal server error")
    })
    @Path("/{tenant}/{namespace}/{functionName}/{instanceId}/restart")
    @Consumes(MediaType.APPLICATION_JSON)
    public void restartFunction(
            @ApiParam(value = "The tenant of a Pulsar Function") final @PathParam("tenant") String tenant,
            @ApiParam(value = "The namespace of a Pulsar Function") final @PathParam("namespace") String namespace,
            @ApiParam(value = "The name of a Pulsar Function") final @PathParam("functionName") String functionName,
            @ApiParam(value =
                    "The instanceId of a Pulsar Function (if instance-id is not provided, all instances are restarted")
            final @PathParam("instanceId") String instanceId) {
<<<<<<< HEAD
        functions().restartFunctionInstance(tenant, namespace, functionName, instanceId, uri.getRequestUri(), clientAppId(), clientAuthData());
=======
        functions.restartFunctionInstance(tenant, namespace, functionName, instanceId,
                uri.getRequestUri(), clientAppId(), clientAuthData());
>>>>>>> 2a28b258
    }

    @POST
    @ApiOperation(value = "Restart all instances of a Pulsar Function", response = Void.class)
    @ApiResponses(value = {
            @ApiResponse(code = 400, message = "Invalid request"),
            @ApiResponse(code = 404, message = "The Pulsar Function does not exist"),
            @ApiResponse(code = 500, message = "Internal server error")
    })
    @Path("/{tenant}/{namespace}/{functionName}/restart")
    @Consumes(MediaType.APPLICATION_JSON)
    public void restartFunction(
            @ApiParam(value = "The tenant of a Pulsar Function")
            final @PathParam("tenant") String tenant,
            @ApiParam(value = "The namespace of a Pulsar Function")
            final @PathParam("namespace") String namespace,
            @ApiParam(value = "The name of a Pulsar Function")
            final @PathParam("functionName") String functionName) {
        functions().restartFunctionInstances(tenant, namespace, functionName, clientAppId(), clientAuthData());
    }

    @POST
    @ApiOperation(value = "Stop an instance of a Pulsar Function", response = Void.class)
    @ApiResponses(value = {
            @ApiResponse(code = 400, message = "Invalid request"),
            @ApiResponse(code = 404, message = "The Pulsar Function does not exist"),
            @ApiResponse(code = 500, message = "Internal server error")
    })
    @Path("/{tenant}/{namespace}/{functionName}/{instanceId}/stop")
    @Consumes(MediaType.APPLICATION_JSON)
    public void stopFunction(
            @ApiParam(value = "The tenant of a Pulsar Function") final @PathParam("tenant") String tenant,
            @ApiParam(value = "The namespace of a Pulsar Function") final @PathParam("namespace") String namespace,
            @ApiParam(value = "The name of a Pulsar Function") final @PathParam("functionName") String functionName,
            @ApiParam(value =
                    "The instanceId of a Pulsar Function (if instance-id is not provided, all instances are stopped. ")
            final @PathParam("instanceId") String instanceId) {
<<<<<<< HEAD
        functions().stopFunctionInstance(tenant, namespace, functionName, instanceId, uri.getRequestUri(), clientAppId(), clientAuthData());
=======
        functions.stopFunctionInstance(tenant, namespace, functionName, instanceId,
                uri.getRequestUri(), clientAppId(), clientAuthData());
>>>>>>> 2a28b258
    }

    @POST
    @ApiOperation(value = "Stop all instances of a Pulsar Function", response = Void.class)
    @ApiResponses(value = {
            @ApiResponse(code = 400, message = "Invalid request"),
            @ApiResponse(code = 404, message = "The Pulsar Function does not exist"),
            @ApiResponse(code = 500, message = "Internal server error")
    })
    @Path("/{tenant}/{namespace}/{functionName}/stop")
    @Consumes(MediaType.APPLICATION_JSON)
    public void stopFunction(
            @ApiParam(value = "The tenant of a Pulsar Function")
            final @PathParam("tenant") String tenant,
            @ApiParam(value = "The namespace of a Pulsar Function")
            final @PathParam("namespace") String namespace,
            @ApiParam(value = "The name of a Pulsar Function")
            final @PathParam("functionName") String functionName) {
        functions().stopFunctionInstances(tenant, namespace, functionName, clientAppId(), clientAuthData());
    }

    @POST
    @ApiOperation(value = "Start an instance of a Pulsar Function", response = Void.class)
    @ApiResponses(value = {
            @ApiResponse(code = 400, message = "Invalid request"),
            @ApiResponse(code = 404, message = "The Pulsar Function does not exist"),
            @ApiResponse(code = 500, message = "Internal server error")
    })
    @Path("/{tenant}/{namespace}/{functionName}/{instanceId}/start")
    @Consumes(MediaType.APPLICATION_JSON)
    public void startFunction(
<<<<<<< HEAD
            @ApiParam(value = "The tenant of a Pulsar Function")
            final @PathParam("tenant") String tenant,
            @ApiParam(value = "The namespace of a Pulsar Function")
            final @PathParam("namespace") String namespace,
            @ApiParam(value = "The name of a Pulsar Function")
            final @PathParam("functionName") String functionName,
            @ApiParam(value = "The instanceId of a Pulsar Function (if instance-id is not provided, all instances sre started. ")
            final @PathParam("instanceId") String instanceId) {
        functions().startFunctionInstance(tenant, namespace, functionName, instanceId, uri.getRequestUri(), clientAppId(), clientAuthData());
=======
            @ApiParam(value = "The tenant of a Pulsar Function") final @PathParam("tenant") String tenant,
            @ApiParam(value = "The namespace of a Pulsar Function") final @PathParam("namespace") String namespace,
            @ApiParam(value = "The name of a Pulsar Function") final @PathParam("functionName") String functionName,
            @ApiParam(value = "The instanceId of a Pulsar Function"
                    + " (if instance-id is not provided, all instances sre started. ") final @PathParam("instanceId")
                    String instanceId) {
        functions.startFunctionInstance(tenant, namespace, functionName, instanceId,
                uri.getRequestUri(), clientAppId(), clientAuthData());
>>>>>>> 2a28b258
    }

    @POST
    @ApiOperation(value = "Start all instances of a Pulsar Function", response = Void.class)
    @ApiResponses(value = {
            @ApiResponse(code = 400, message = "Invalid request"),
            @ApiResponse(code = 404, message = "The Pulsar Function does not exist"),
            @ApiResponse(code = 500, message = "Internal server error")
    })
    @Path("/{tenant}/{namespace}/{functionName}/start")
    @Consumes(MediaType.APPLICATION_JSON)
    public void startFunction(
            @ApiParam(value = "The tenant of a Pulsar Function")
            final @PathParam("tenant") String tenant,
            @ApiParam(value = "The namespace of a Pulsar Function")
            final @PathParam("namespace") String namespace,
            @ApiParam(value = "The name of a Pulsar Function")
            final @PathParam("functionName") String functionName) {
        functions().startFunctionInstances(tenant, namespace, functionName, clientAppId(), clientAuthData());
    }

    @POST
    @ApiOperation(
            value = "Uploads Pulsar Function file data (Admin only)",
            hidden = true
    )
    @Path("/upload")
    @Consumes(MediaType.MULTIPART_FORM_DATA)
    public void uploadFunction(final @FormDataParam("data") InputStream uploadedInputStream,
                               final @FormDataParam("path") String path) {
        functions().uploadFunction(uploadedInputStream, path, clientAppId());
    }

    @GET
    @ApiOperation(
            value = "Downloads Pulsar Function file data (Admin only)",
            hidden = true
    )
    @Path("/download")
    public StreamingOutput downloadFunction(final @QueryParam("path") String path) {
        return functions().downloadFunction(path, clientAppId(), clientAuthData());
    }

    @GET
    @ApiOperation(
            value = "Downloads Pulsar Function file data",
            hidden = true
    )
    @Path("/{tenant}/{namespace}/{functionName}/download")
    public StreamingOutput downloadFunction(
            @ApiParam(value = "The tenant of a Pulsar Function")
            final @PathParam("tenant") String tenant,
            @ApiParam(value = "The namespace of a Pulsar Function")
            final @PathParam("namespace") String namespace,
            @ApiParam(value = "The name of a Pulsar Function")
            final @PathParam("functionName") String functionName) {

        return functions().downloadFunction(tenant, namespace, functionName, clientAppId(), clientAuthData());
    }

    @GET
    @ApiOperation(
            value = "Fetches a list of supported Pulsar IO connectors currently running in cluster mode",
            response = List.class
    )
    @ApiResponses(value = {
            @ApiResponse(code = 403, message = "The requester doesn't have admin permissions"),
            @ApiResponse(code = 400, message = "Invalid request"),
            @ApiResponse(code = 408, message = "Request timeout")
    })
    @Path("/connectors")
    @Deprecated
    /**
     * Deprecated in favor of moving endpoint to {@link org.apache.pulsar.broker.admin.v2.Worker}
     */
    public List<ConnectorDefinition> getConnectorsList() throws IOException {
        return functions().getListOfConnectors();
    }

    @PUT
    @ApiOperation(value = "Updates a Pulsar Function on the worker leader", hidden = true)
    @ApiResponses(value = {
            @ApiResponse(code = 403, message = "The requester doesn't have super-user permissions"),
            @ApiResponse(code = 404, message = "The function does not exist"),
            @ApiResponse(code = 400, message = "Invalid request"),
            @ApiResponse(code = 307, message = "Redirecting to the worker leader"),
            @ApiResponse(code = 200, message = "Pulsar Function successfully updated")
    })
    @Path("/leader/{tenant}/{namespace}/{functionName}")
    @Consumes(MediaType.MULTIPART_FORM_DATA)
    public void updateFunctionOnWorkerLeader(final @PathParam("tenant") String tenant,
                                             final @PathParam("namespace") String namespace,
                                             final @PathParam("functionName") String functionName,
                                             final @FormDataParam("functionMetaData")
                                                         InputStream uploadedInputStream,
                                             final @FormDataParam("delete") boolean delete) {

        functions().updateFunctionOnWorkerLeader(tenant, namespace, functionName, uploadedInputStream,
                delete, uri.getRequestUri(), clientAppId());
    }
}<|MERGE_RESOLUTION|>--- conflicted
+++ resolved
@@ -27,7 +27,6 @@
 import java.io.IOException;
 import java.io.InputStream;
 import java.util.List;
-import java.util.function.Supplier;
 import javax.ws.rs.Consumes;
 import javax.ws.rs.DELETE;
 import javax.ws.rs.GET;
@@ -52,26 +51,7 @@
 import org.glassfish.jersey.media.multipart.FormDataContentDisposition;
 import org.glassfish.jersey.media.multipart.FormDataParam;
 
-<<<<<<< HEAD
-import javax.ws.rs.Consumes;
-import javax.ws.rs.DELETE;
-import javax.ws.rs.GET;
-import javax.ws.rs.POST;
-import javax.ws.rs.PUT;
-import javax.ws.rs.Path;
-import javax.ws.rs.PathParam;
-import javax.ws.rs.Produces;
-import javax.ws.rs.QueryParam;
-import javax.ws.rs.core.MediaType;
-import javax.ws.rs.core.StreamingOutput;
-import java.io.IOException;
-import java.io.InputStream;
-import java.util.List;
-
 public class FunctionsBase extends AdminResource {
-=======
-public class FunctionsBase extends AdminResource implements Supplier<WorkerService> {
->>>>>>> 2a28b258
 
     Functions<? extends WorkerService> functions() {
         return pulsar().getWorkerService().getFunctions();
@@ -386,26 +366,14 @@
     @Produces(MediaType.APPLICATION_JSON)
     @Path("/{tenant}/{namespace}/{functionName}/{instanceId}/status")
     public FunctionStatus.FunctionInstanceStatus.FunctionInstanceStatusData getFunctionInstanceStatus(
-<<<<<<< HEAD
-            @ApiParam(value = "The tenant of a Pulsar Function")
-            final @PathParam("tenant") String tenant,
-            @ApiParam(value = "The namespace of a Pulsar Function")
-            final @PathParam("namespace") String namespace,
-            @ApiParam(value = "The name of a Pulsar Function")
-            final @PathParam("functionName") String functionName,
-            @ApiParam(value = "The instanceId of a Pulsar Function (if instance-id is not provided, the stats of all instances is returned")
-            final @PathParam("instanceId") String instanceId) throws IOException {
-        return functions().getFunctionInstanceStatus(tenant, namespace, functionName, instanceId, uri.getRequestUri(), clientAppId(), clientAuthData());
-=======
             @ApiParam(value = "The tenant of a Pulsar Function") final @PathParam("tenant") String tenant,
             @ApiParam(value = "The namespace of a Pulsar Function") final @PathParam("namespace") String namespace,
             @ApiParam(value = "The name of a Pulsar Function") final @PathParam("functionName") String functionName,
             @ApiParam(value = "The instanceId of a Pulsar Function (if instance-id is not provided,"
                     + " the stats of all instances is returned") final @PathParam("instanceId")
                     String instanceId) throws IOException {
-        return functions.getFunctionInstanceStatus(tenant, namespace, functionName,
+        return functions().getFunctionInstanceStatus(tenant, namespace, functionName,
                 instanceId, uri.getRequestUri(), clientAppId(), clientAuthData());
->>>>>>> 2a28b258
     }
 
     @GET
@@ -428,12 +396,8 @@
             final @PathParam("namespace") String namespace,
             @ApiParam(value = "The name of a Pulsar Function")
             final @PathParam("functionName") String functionName) throws IOException {
-<<<<<<< HEAD
-        return functions().getFunctionStatus(tenant, namespace, functionName, uri.getRequestUri(), clientAppId(), clientAuthData());
-=======
-        return functions.getFunctionStatus(tenant, namespace, functionName, uri.getRequestUri(),
+        return functions().getFunctionStatus(tenant, namespace, functionName, uri.getRequestUri(),
                 clientAppId(), clientAuthData());
->>>>>>> 2a28b258
     }
 
     @GET
@@ -456,12 +420,8 @@
             final @PathParam("namespace") String namespace,
             @ApiParam(value = "The name of a Pulsar Function")
             final @PathParam("functionName") String functionName) throws IOException {
-<<<<<<< HEAD
-        return functions().getFunctionStats(tenant, namespace, functionName, uri.getRequestUri(), clientAppId(), clientAuthData());
-=======
-        return functions.getFunctionStats(tenant, namespace, functionName,
+        return functions().getFunctionStats(tenant, namespace, functionName,
                 uri.getRequestUri(), clientAppId(), clientAuthData());
->>>>>>> 2a28b258
     }
 
     @GET
@@ -478,26 +438,14 @@
     @Produces(MediaType.APPLICATION_JSON)
     @Path("/{tenant}/{namespace}/{functionName}/{instanceId}/stats")
     public FunctionStats.FunctionInstanceStats.FunctionInstanceStatsData getFunctionInstanceStats(
-<<<<<<< HEAD
-            @ApiParam(value = "The tenant of a Pulsar Function")
-            final @PathParam("tenant") String tenant,
-            @ApiParam(value = "The namespace of a Pulsar Function")
-            final @PathParam("namespace") String namespace,
-            @ApiParam(value = "The name of a Pulsar Function")
-            final @PathParam("functionName") String functionName,
-            @ApiParam(value = "The instanceId of a Pulsar Function (if instance-id is not provided, the stats of all instances is returned")
-            final @PathParam("instanceId") String instanceId) throws IOException {
-        return functions().getFunctionsInstanceStats(tenant, namespace, functionName, instanceId, uri.getRequestUri(), clientAppId(), clientAuthData());
-=======
             @ApiParam(value = "The tenant of a Pulsar Function") final @PathParam("tenant") String tenant,
             @ApiParam(value = "The namespace of a Pulsar Function") final @PathParam("namespace") String namespace,
             @ApiParam(value = "The name of a Pulsar Function") final @PathParam("functionName") String functionName,
             @ApiParam(value = "The instanceId of a Pulsar Function"
                     + " (if instance-id is not provided, the stats of all instances is returned") final @PathParam(
                     "instanceId") String instanceId) throws IOException {
-        return functions.getFunctionsInstanceStats(tenant, namespace, functionName, instanceId,
+        return functions().getFunctionsInstanceStats(tenant, namespace, functionName, instanceId,
                 uri.getRequestUri(), clientAppId(), clientAuthData());
->>>>>>> 2a28b258
     }
 
     @GET
@@ -533,21 +481,6 @@
     @Path("/{tenant}/{namespace}/{functionName}/trigger")
     @Consumes(MediaType.MULTIPART_FORM_DATA)
     public String triggerFunction(
-<<<<<<< HEAD
-            @ApiParam(value = "The tenant of a Pulsar Function")
-            final @PathParam("tenant") String tenant,
-            @ApiParam(value = "The namespace of a Pulsar Function")
-            final @PathParam("namespace") String namespace,
-            @ApiParam(value = "The name of a Pulsar Function")
-            final @PathParam("functionName") String functionName,
-            @ApiParam(value = "The value with which you want to trigger the Pulsar Function")
-            final @FormDataParam("data") String triggerValue,
-            @ApiParam(value = "The path to the file that contains the data with which you'd like to trigger the Pulsar Function")
-            final @FormDataParam("dataStream") InputStream triggerStream,
-            @ApiParam(value = "The specific topic name that the Pulsar Function consumes from which you want to inject the data to")
-            final @FormDataParam("topic") String topic) {
-        return functions().triggerFunction(tenant, namespace, functionName, triggerValue, triggerStream, topic, clientAppId(), clientAuthData());
-=======
             @ApiParam(value = "The tenant of a Pulsar Function") final @PathParam("tenant") String tenant,
             @ApiParam(value = "The namespace of a Pulsar Function") final @PathParam("namespace") String namespace,
             @ApiParam(value = "The name of a Pulsar Function") final @PathParam("functionName") String functionName,
@@ -559,9 +492,8 @@
             @ApiParam(value = "The specific topic name that the Pulsar Function"
                     + " consumes from which you want to inject the data to") final @FormDataParam("topic")
                     String topic) {
-        return functions.triggerFunction(tenant, namespace, functionName, triggerValue,
+        return functions().triggerFunction(tenant, namespace, functionName, triggerValue,
                 triggerStream, topic, clientAppId(), clientAuthData());
->>>>>>> 2a28b258
     }
 
     @GET
@@ -625,12 +557,8 @@
             @ApiParam(value =
                     "The instanceId of a Pulsar Function (if instance-id is not provided, all instances are restarted")
             final @PathParam("instanceId") String instanceId) {
-<<<<<<< HEAD
-        functions().restartFunctionInstance(tenant, namespace, functionName, instanceId, uri.getRequestUri(), clientAppId(), clientAuthData());
-=======
-        functions.restartFunctionInstance(tenant, namespace, functionName, instanceId,
+        functions().restartFunctionInstance(tenant, namespace, functionName, instanceId,
                 uri.getRequestUri(), clientAppId(), clientAuthData());
->>>>>>> 2a28b258
     }
 
     @POST
@@ -668,12 +596,8 @@
             @ApiParam(value =
                     "The instanceId of a Pulsar Function (if instance-id is not provided, all instances are stopped. ")
             final @PathParam("instanceId") String instanceId) {
-<<<<<<< HEAD
-        functions().stopFunctionInstance(tenant, namespace, functionName, instanceId, uri.getRequestUri(), clientAppId(), clientAuthData());
-=======
-        functions.stopFunctionInstance(tenant, namespace, functionName, instanceId,
+        functions().stopFunctionInstance(tenant, namespace, functionName, instanceId,
                 uri.getRequestUri(), clientAppId(), clientAuthData());
->>>>>>> 2a28b258
     }
 
     @POST
@@ -705,26 +629,14 @@
     @Path("/{tenant}/{namespace}/{functionName}/{instanceId}/start")
     @Consumes(MediaType.APPLICATION_JSON)
     public void startFunction(
-<<<<<<< HEAD
-            @ApiParam(value = "The tenant of a Pulsar Function")
-            final @PathParam("tenant") String tenant,
-            @ApiParam(value = "The namespace of a Pulsar Function")
-            final @PathParam("namespace") String namespace,
-            @ApiParam(value = "The name of a Pulsar Function")
-            final @PathParam("functionName") String functionName,
-            @ApiParam(value = "The instanceId of a Pulsar Function (if instance-id is not provided, all instances sre started. ")
-            final @PathParam("instanceId") String instanceId) {
-        functions().startFunctionInstance(tenant, namespace, functionName, instanceId, uri.getRequestUri(), clientAppId(), clientAuthData());
-=======
             @ApiParam(value = "The tenant of a Pulsar Function") final @PathParam("tenant") String tenant,
             @ApiParam(value = "The namespace of a Pulsar Function") final @PathParam("namespace") String namespace,
             @ApiParam(value = "The name of a Pulsar Function") final @PathParam("functionName") String functionName,
             @ApiParam(value = "The instanceId of a Pulsar Function"
                     + " (if instance-id is not provided, all instances sre started. ") final @PathParam("instanceId")
                     String instanceId) {
-        functions.startFunctionInstance(tenant, namespace, functionName, instanceId,
+        functions().startFunctionInstance(tenant, namespace, functionName, instanceId,
                 uri.getRequestUri(), clientAppId(), clientAuthData());
->>>>>>> 2a28b258
     }
 
     @POST
