/**
 * Licensed to the Apache Software Foundation (ASF) under one
 * or more contributor license agreements.  See the NOTICE file
 * distributed with this work for additional information
 * regarding copyright ownership.  The ASF licenses this file
 * to you under the Apache License, Version 2.0 (the
 * "License"); you may not use this file except in compliance
 * with the License.  You may obtain a copy of the License at
 *
 *   http://www.apache.org/licenses/LICENSE-2.0
 *
 * Unless required by applicable law or agreed to in writing,
 * software distributed under the License is distributed on an
 * "AS IS" BASIS, WITHOUT WARRANTIES OR CONDITIONS OF ANY
 * KIND, either express or implied.  See the License for the
 * specific language governing permissions and limitations
 * under the License.
 */
package org.apache.pulsar.broker.admin.v2;

import io.swagger.annotations.Api;
import io.swagger.annotations.ApiOperation;
import io.swagger.annotations.ApiResponse;
import io.swagger.annotations.ApiResponses;
<<<<<<< HEAD
import org.apache.pulsar.broker.admin.AdminResource;
import org.apache.pulsar.client.api.Message;
import org.apache.pulsar.common.io.ConnectorDefinition;
import org.apache.pulsar.functions.proto.Function.FunctionMetaData;
import org.apache.pulsar.functions.proto.InstanceCommunication.FunctionStatus;
import org.apache.pulsar.functions.worker.WorkerService;
import org.apache.pulsar.functions.worker.service.api.FunctionsV2;
import org.glassfish.jersey.media.multipart.FormDataContentDisposition;
import org.glassfish.jersey.media.multipart.FormDataParam;

=======
import java.io.IOException;
import java.io.InputStream;
import java.util.List;
import java.util.function.Supplier;
>>>>>>> 2a28b258
import javax.ws.rs.Consumes;
import javax.ws.rs.DELETE;
import javax.ws.rs.GET;
import javax.ws.rs.POST;
import javax.ws.rs.PUT;
import javax.ws.rs.Path;
import javax.ws.rs.PathParam;
import javax.ws.rs.Produces;
import javax.ws.rs.QueryParam;
import javax.ws.rs.core.MediaType;
import javax.ws.rs.core.Response;
<<<<<<< HEAD
import java.io.IOException;
import java.io.InputStream;
import java.util.List;
=======
import org.apache.pulsar.broker.admin.AdminResource;
import org.apache.pulsar.client.api.Message;
import org.apache.pulsar.common.io.ConnectorDefinition;
import org.apache.pulsar.functions.proto.Function.FunctionMetaData;
import org.apache.pulsar.functions.proto.InstanceCommunication.FunctionStatus;
import org.apache.pulsar.functions.worker.WorkerService;
import org.apache.pulsar.functions.worker.rest.api.FunctionsImplV2;
import org.glassfish.jersey.media.multipart.FormDataContentDisposition;
import org.glassfish.jersey.media.multipart.FormDataParam;
>>>>>>> 2a28b258

@Path("/functions")
@Api(value = "/functions", description = "Functions admin apis", tags = "functions", hidden = true)
@Produces(MediaType.APPLICATION_JSON)
@Consumes(MediaType.APPLICATION_JSON)
public class Functions extends AdminResource {

    FunctionsV2<? extends WorkerService> functions() {
        return pulsar().getWorkerService().getFunctionsV2();
    }

    @POST
    @ApiOperation(value = "Creates a new Pulsar Function in cluster mode")
    @ApiResponses(value = {
            @ApiResponse(code = 403, message = "The requester doesn't have admin permissions"),
            @ApiResponse(code = 400, message = "Invalid request (function already exists, etc.)"),
            @ApiResponse(code = 408, message = "Request timeout"),
            @ApiResponse(code = 200, message = "Pulsar Function successfully created")
    })
    @Path("/{tenant}/{namespace}/{functionName}")
    @Consumes(MediaType.MULTIPART_FORM_DATA)
    public Response registerFunction(final @PathParam("tenant") String tenant,
                                     final @PathParam("namespace") String namespace,
                                     final @PathParam("functionName") String functionName,
                                     final @FormDataParam("data") InputStream uploadedInputStream,
                                     final @FormDataParam("data") FormDataContentDisposition fileDetail,
                                     final @FormDataParam("url") String functionPkgUrl,
                                     final @FormDataParam("functionDetails") String functionDetailsJson) {

        return functions().registerFunction(tenant, namespace, functionName, uploadedInputStream, fileDetail,
                functionPkgUrl, functionDetailsJson, clientAppId());
    }

    @PUT
    @ApiOperation(value = "Updates a Pulsar Function currently running in cluster mode")
    @ApiResponses(value = {
            @ApiResponse(code = 403, message = "The requester doesn't have admin permissions"),
            @ApiResponse(code = 400, message = "Invalid request (function doesn't exist, etc.)"),
            @ApiResponse(code = 200, message = "Pulsar Function successfully updated")
    })
    @Path("/{tenant}/{namespace}/{functionName}")
    @Consumes(MediaType.MULTIPART_FORM_DATA)
    public Response updateFunction(final @PathParam("tenant") String tenant,
                                   final @PathParam("namespace") String namespace,
                                   final @PathParam("functionName") String functionName,
                                   final @FormDataParam("data") InputStream uploadedInputStream,
                                   final @FormDataParam("data") FormDataContentDisposition fileDetail,
                                   final @FormDataParam("url") String functionPkgUrl,
                                   final @FormDataParam("functionDetails") String functionDetailsJson) {

        return functions().updateFunction(tenant, namespace, functionName, uploadedInputStream, fileDetail,
                functionPkgUrl, functionDetailsJson, clientAppId());
    }


    @DELETE
    @ApiOperation(value = "Deletes a Pulsar Function currently running in cluster mode")
    @ApiResponses(value = {
            @ApiResponse(code = 403, message = "The requester doesn't have admin permissions"),
            @ApiResponse(code = 400, message = "Invalid request"),
            @ApiResponse(code = 404, message = "The function doesn't exist"),
            @ApiResponse(code = 408, message = "Request timeout"),
            @ApiResponse(code = 200, message = "The function was successfully deleted")
    })
    @Path("/{tenant}/{namespace}/{functionName}")
    public Response deregisterFunction(final @PathParam("tenant") String tenant,
                                       final @PathParam("namespace") String namespace,
                                       final @PathParam("functionName") String functionName) {
        return functions().deregisterFunction(tenant, namespace, functionName, clientAppId());
    }

    @GET
    @ApiOperation(
            value = "Fetches information about a Pulsar Function currently running in cluster mode",
            response = FunctionMetaData.class
    )
    @ApiResponses(value = {
            @ApiResponse(code = 403, message = "The requester doesn't have admin permissions"),
            @ApiResponse(code = 400, message = "Invalid request"),
            @ApiResponse(code = 408, message = "Request timeout"),
            @ApiResponse(code = 404, message = "The function doesn't exist")
    })
    @Path("/{tenant}/{namespace}/{functionName}")
    public Response getFunctionInfo(final @PathParam("tenant") String tenant,
                                    final @PathParam("namespace") String namespace,
                                    final @PathParam("functionName") String functionName) throws IOException {

        return functions().getFunctionInfo(
                tenant, namespace, functionName, clientAppId());
    }

    @GET
    @ApiOperation(
            value = "Displays the status of a Pulsar Function instance",
            response = FunctionStatus.class
    )
    @ApiResponses(value = {
            @ApiResponse(code = 307, message = "Current broker doesn't serve the namespace of this function"),
            @ApiResponse(code = 400, message = "Invalid request"),
            @ApiResponse(code = 403, message = "The requester doesn't have admin permissions"),
            @ApiResponse(code = 404, message = "The function doesn't exist")
    })
    @Path("/{tenant}/{namespace}/{functionName}/{instanceId}/status")
    public Response getFunctionInstanceStatus(final @PathParam("tenant") String tenant,
                                              final @PathParam("namespace") String namespace,
                                              final @PathParam("functionName") String functionName,
                                              final @PathParam("instanceId") String instanceId) throws IOException {

        return functions().getFunctionInstanceStatus(tenant, namespace, functionName, instanceId, uri.getRequestUri(),
                clientAppId());
    }

    @GET
    @ApiOperation(
            value = "Displays the status of a Pulsar Function running in cluster mode",
            response = FunctionStatus.class
    )
    @ApiResponses(value = {
            @ApiResponse(code = 307, message = "Current broker doesn't serve the namespace of this function"),
            @ApiResponse(code = 400, message = "Invalid request"),
            @ApiResponse(code = 403, message = "The requester doesn't have admin permissions")
    })
    @Path("/{tenant}/{namespace}/{functionName}/status")
    public Response getFunctionStatus(final @PathParam("tenant") String tenant,
                                      final @PathParam("namespace") String namespace,
                                      final @PathParam("functionName") String functionName) throws IOException {
        return functions().getFunctionStatusV2(
                tenant, namespace, functionName, uri.getRequestUri(), clientAppId());
    }

    @GET
    @ApiOperation(
            value = "Lists all Pulsar Functions currently deployed in a given namespace",
            response = String.class,
            responseContainer = "Collection"
    )
    @ApiResponses(value = {
            @ApiResponse(code = 400, message = "Invalid request"),
            @ApiResponse(code = 403, message = "The requester doesn't have admin permissions")
    })
    @Path("/{tenant}/{namespace}")
    public Response listFunctions(final @PathParam("tenant") String tenant,
                                  final @PathParam("namespace") String namespace) {
<<<<<<< HEAD
        return functions().listFunctions( tenant, namespace, clientAppId());
=======
        return functions.listFunctions(tenant, namespace, clientAppId());
>>>>>>> 2a28b258
    }

    @POST
    @ApiOperation(
            value = "Triggers a Pulsar Function with a user-specified value or file data",
            response = Message.class
    )
    @ApiResponses(value = {
            @ApiResponse(code = 400, message = "Invalid request"),
            @ApiResponse(code = 404, message = "The function does not exist"),
            @ApiResponse(code = 408, message = "Request timeout"),
            @ApiResponse(code = 500, message = "Internal server error")
    })
    @Path("/{tenant}/{namespace}/{functionName}/trigger")
    @Consumes(MediaType.MULTIPART_FORM_DATA)
    public Response triggerFunction(final @PathParam("tenant") String tenant,
                                    final @PathParam("namespace") String namespace,
                                    final @PathParam("functionName") String functionName,
                                    final @FormDataParam("data") String triggerValue,
                                    final @FormDataParam("dataStream") InputStream triggerStream,
                                    final @FormDataParam("topic") String topic) {
<<<<<<< HEAD
        return functions().triggerFunction(tenant, namespace, functionName, triggerValue, triggerStream, topic, clientAppId());
=======
        return functions.triggerFunction(tenant, namespace, functionName,
                triggerValue, triggerStream, topic, clientAppId());
>>>>>>> 2a28b258
    }

    @GET
    @ApiOperation(
            value = "Fetch the current state associated with a Pulsar Function",
            response = String.class
    )
    @ApiResponses(value = {
            @ApiResponse(code = 400, message = "Invalid request"),
            @ApiResponse(code = 403, message = "The requester doesn't have admin permissions"),
            @ApiResponse(code = 404, message = "The key does not exist"),
            @ApiResponse(code = 500, message = "Internal server error")
    })
    @Path("/{tenant}/{namespace}/{functionName}/state/{key}")
    public Response getFunctionState(final @PathParam("tenant") String tenant,
                                     final @PathParam("namespace") String namespace,
                                     final @PathParam("functionName") String functionName,
                                     final @PathParam("key") String key) {
        return functions().getFunctionState(tenant, namespace, functionName, key, clientAppId());
    }

    @POST
    @ApiOperation(value = "Restart function instance", response = Void.class)
    @ApiResponses(value = {
            @ApiResponse(code = 307, message = "Current broker doesn't serve the namespace of this function"),
            @ApiResponse(code = 400, message = "Invalid request"),
            @ApiResponse(code = 404, message = "The function does not exist"),
            @ApiResponse(code = 500, message = "Internal server error") })
    @Path("/{tenant}/{namespace}/{functionName}/{instanceId}/restart")
    @Consumes(MediaType.APPLICATION_JSON)
    public Response restartFunction(final @PathParam("tenant") String tenant,
                                    final @PathParam("namespace") String namespace,
                                    final @PathParam("functionName") String functionName,
                                    final @PathParam("instanceId") String instanceId) {
<<<<<<< HEAD
        return functions().restartFunctionInstance(tenant, namespace, functionName, instanceId, uri.getRequestUri(), clientAppId());
=======
        return functions.restartFunctionInstance(tenant, namespace, functionName,
                instanceId, uri.getRequestUri(), clientAppId());
>>>>>>> 2a28b258
    }

    @POST
    @ApiOperation(value = "Restart all function instances", response = Void.class)
    @ApiResponses(value = {@ApiResponse(code = 400, message = "Invalid request"),
            @ApiResponse(code = 404, message = "The function does not exist"),
            @ApiResponse(code = 500, message = "Internal server error")})
    @Path("/{tenant}/{namespace}/{functionName}/restart")
    @Consumes(MediaType.APPLICATION_JSON)
    public Response restartFunction(final @PathParam("tenant") String tenant,
<<<<<<< HEAD
                                    final @PathParam("namespace") String namespace, final @PathParam("functionName") String functionName) {
        return functions().restartFunctionInstances(tenant, namespace, functionName, clientAppId());
=======
                                    final @PathParam("namespace") String namespace,
                                    final @PathParam("functionName") String functionName) {
        return functions.restartFunctionInstances(tenant, namespace, functionName, clientAppId());
>>>>>>> 2a28b258
    }

    @POST
    @ApiOperation(value = "Stop function instance", response = Void.class)
    @ApiResponses(value = { @ApiResponse(code = 400, message = "Invalid request"),
            @ApiResponse(code = 404, message = "The function does not exist"),
            @ApiResponse(code = 500, message = "Internal server error") })
    @Path("/{tenant}/{namespace}/{functionName}/{instanceId}/stop")
    @Consumes(MediaType.APPLICATION_JSON)
    public Response stopFunction(final @PathParam("tenant") String tenant,
                                 final @PathParam("namespace") String namespace,
                                 final @PathParam("functionName") String functionName,
                                 final @PathParam("instanceId") String instanceId) {
<<<<<<< HEAD
        return functions().stopFunctionInstance(tenant, namespace, functionName, instanceId, uri.getRequestUri(), clientAppId());
=======
        return functions.stopFunctionInstance(tenant, namespace, functionName,
                instanceId, uri.getRequestUri(), clientAppId());
>>>>>>> 2a28b258
    }

    @POST
    @ApiOperation(value = "Stop all function instances", response = Void.class)
    @ApiResponses(value = {@ApiResponse(code = 400, message = "Invalid request"),
            @ApiResponse(code = 404, message = "The function does not exist"),
            @ApiResponse(code = 500, message = "Internal server error")})
    @Path("/{tenant}/{namespace}/{functionName}/stop")
    @Consumes(MediaType.APPLICATION_JSON)
    public Response stopFunction(final @PathParam("tenant") String tenant,
<<<<<<< HEAD
                                 final @PathParam("namespace") String namespace, final @PathParam("functionName") String functionName) {
        return functions().stopFunctionInstances(tenant, namespace, functionName, clientAppId());
=======
                                 final @PathParam("namespace") String namespace,
                                 final @PathParam("functionName") String functionName) {
        return functions.stopFunctionInstances(tenant, namespace, functionName, clientAppId());
>>>>>>> 2a28b258
    }

    @POST
    @ApiOperation(
            value = "Uploads Pulsar Function file data (admin only)",
            hidden = true
    )
    @Path("/upload")
    @Consumes(MediaType.MULTIPART_FORM_DATA)
    public Response uploadFunction(final @FormDataParam("data") InputStream uploadedInputStream,
                                   final @FormDataParam("path") String path) {
        return functions().uploadFunction(uploadedInputStream, path, clientAppId());
    }

    @GET
    @ApiOperation(
            value = "Downloads Pulsar Function file data",
            hidden = true
    )
    @Path("/download")
    public Response downloadFunction(final @QueryParam("path") String path) {
        return functions().downloadFunction(path, clientAppId());
    }

    @GET
    @ApiOperation(
            value = "Fetches a list of supported Pulsar IO connectors currently running in cluster mode",
            response = List.class
    )
    @ApiResponses(value = {
            @ApiResponse(code = 403, message = "The requester doesn't have admin permissions"),
            @ApiResponse(code = 400, message = "Invalid request"),
            @ApiResponse(code = 408, message = "Request timeout")
    })
    @Path("/connectors")
    public List<ConnectorDefinition> getConnectorsList() throws IOException {
        return functions().getListOfConnectors();
    }
}<|MERGE_RESOLUTION|>--- conflicted
+++ resolved
@@ -22,23 +22,9 @@
 import io.swagger.annotations.ApiOperation;
 import io.swagger.annotations.ApiResponse;
 import io.swagger.annotations.ApiResponses;
-<<<<<<< HEAD
-import org.apache.pulsar.broker.admin.AdminResource;
-import org.apache.pulsar.client.api.Message;
-import org.apache.pulsar.common.io.ConnectorDefinition;
-import org.apache.pulsar.functions.proto.Function.FunctionMetaData;
-import org.apache.pulsar.functions.proto.InstanceCommunication.FunctionStatus;
-import org.apache.pulsar.functions.worker.WorkerService;
-import org.apache.pulsar.functions.worker.service.api.FunctionsV2;
-import org.glassfish.jersey.media.multipart.FormDataContentDisposition;
-import org.glassfish.jersey.media.multipart.FormDataParam;
-
-=======
 import java.io.IOException;
 import java.io.InputStream;
 import java.util.List;
-import java.util.function.Supplier;
->>>>>>> 2a28b258
 import javax.ws.rs.Consumes;
 import javax.ws.rs.DELETE;
 import javax.ws.rs.GET;
@@ -50,21 +36,15 @@
 import javax.ws.rs.QueryParam;
 import javax.ws.rs.core.MediaType;
 import javax.ws.rs.core.Response;
-<<<<<<< HEAD
-import java.io.IOException;
-import java.io.InputStream;
-import java.util.List;
-=======
 import org.apache.pulsar.broker.admin.AdminResource;
 import org.apache.pulsar.client.api.Message;
 import org.apache.pulsar.common.io.ConnectorDefinition;
 import org.apache.pulsar.functions.proto.Function.FunctionMetaData;
 import org.apache.pulsar.functions.proto.InstanceCommunication.FunctionStatus;
 import org.apache.pulsar.functions.worker.WorkerService;
-import org.apache.pulsar.functions.worker.rest.api.FunctionsImplV2;
+import org.apache.pulsar.functions.worker.service.api.FunctionsV2;
 import org.glassfish.jersey.media.multipart.FormDataContentDisposition;
 import org.glassfish.jersey.media.multipart.FormDataParam;
->>>>>>> 2a28b258
 
 @Path("/functions")
 @Api(value = "/functions", description = "Functions admin apis", tags = "functions", hidden = true)
@@ -208,11 +188,7 @@
     @Path("/{tenant}/{namespace}")
     public Response listFunctions(final @PathParam("tenant") String tenant,
                                   final @PathParam("namespace") String namespace) {
-<<<<<<< HEAD
-        return functions().listFunctions( tenant, namespace, clientAppId());
-=======
-        return functions.listFunctions(tenant, namespace, clientAppId());
->>>>>>> 2a28b258
+        return functions().listFunctions(tenant, namespace, clientAppId());
     }
 
     @POST
@@ -234,12 +210,8 @@
                                     final @FormDataParam("data") String triggerValue,
                                     final @FormDataParam("dataStream") InputStream triggerStream,
                                     final @FormDataParam("topic") String topic) {
-<<<<<<< HEAD
-        return functions().triggerFunction(tenant, namespace, functionName, triggerValue, triggerStream, topic, clientAppId());
-=======
-        return functions.triggerFunction(tenant, namespace, functionName,
+        return functions().triggerFunction(tenant, namespace, functionName,
                 triggerValue, triggerStream, topic, clientAppId());
->>>>>>> 2a28b258
     }
 
     @GET
@@ -274,12 +246,8 @@
                                     final @PathParam("namespace") String namespace,
                                     final @PathParam("functionName") String functionName,
                                     final @PathParam("instanceId") String instanceId) {
-<<<<<<< HEAD
-        return functions().restartFunctionInstance(tenant, namespace, functionName, instanceId, uri.getRequestUri(), clientAppId());
-=======
-        return functions.restartFunctionInstance(tenant, namespace, functionName,
+        return functions().restartFunctionInstance(tenant, namespace, functionName,
                 instanceId, uri.getRequestUri(), clientAppId());
->>>>>>> 2a28b258
     }
 
     @POST
@@ -290,14 +258,9 @@
     @Path("/{tenant}/{namespace}/{functionName}/restart")
     @Consumes(MediaType.APPLICATION_JSON)
     public Response restartFunction(final @PathParam("tenant") String tenant,
-<<<<<<< HEAD
-                                    final @PathParam("namespace") String namespace, final @PathParam("functionName") String functionName) {
-        return functions().restartFunctionInstances(tenant, namespace, functionName, clientAppId());
-=======
                                     final @PathParam("namespace") String namespace,
                                     final @PathParam("functionName") String functionName) {
-        return functions.restartFunctionInstances(tenant, namespace, functionName, clientAppId());
->>>>>>> 2a28b258
+        return functions().restartFunctionInstances(tenant, namespace, functionName, clientAppId());
     }
 
     @POST
@@ -311,12 +274,8 @@
                                  final @PathParam("namespace") String namespace,
                                  final @PathParam("functionName") String functionName,
                                  final @PathParam("instanceId") String instanceId) {
-<<<<<<< HEAD
-        return functions().stopFunctionInstance(tenant, namespace, functionName, instanceId, uri.getRequestUri(), clientAppId());
-=======
-        return functions.stopFunctionInstance(tenant, namespace, functionName,
+        return functions().stopFunctionInstance(tenant, namespace, functionName,
                 instanceId, uri.getRequestUri(), clientAppId());
->>>>>>> 2a28b258
     }
 
     @POST
@@ -327,14 +286,9 @@
     @Path("/{tenant}/{namespace}/{functionName}/stop")
     @Consumes(MediaType.APPLICATION_JSON)
     public Response stopFunction(final @PathParam("tenant") String tenant,
-<<<<<<< HEAD
-                                 final @PathParam("namespace") String namespace, final @PathParam("functionName") String functionName) {
-        return functions().stopFunctionInstances(tenant, namespace, functionName, clientAppId());
-=======
                                  final @PathParam("namespace") String namespace,
                                  final @PathParam("functionName") String functionName) {
-        return functions.stopFunctionInstances(tenant, namespace, functionName, clientAppId());
->>>>>>> 2a28b258
+        return functions().stopFunctionInstances(tenant, namespace, functionName, clientAppId());
     }
 
     @POST
