/**
 * Licensed to the Apache Software Foundation (ASF) under one
 * or more contributor license agreements.  See the NOTICE file
 * distributed with this work for additional information
 * regarding copyright ownership.  The ASF licenses this file
 * to you under the Apache License, Version 2.0 (the
 * "License"); you may not use this file except in compliance
 * with the License.  You may obtain a copy of the License at
 *
 *   http://www.apache.org/licenses/LICENSE-2.0
 *
 * Unless required by applicable law or agreed to in writing,
 * software distributed under the License is distributed on an
 * "AS IS" BASIS, WITHOUT WARRANTIES OR CONDITIONS OF ANY
 * KIND, either express or implied.  See the License for the
 * specific language governing permissions and limitations
 * under the License.
 */
package org.apache.pulsar.broker;

import static com.google.common.base.Preconditions.checkNotNull;
import static org.apache.commons.lang3.StringUtils.isBlank;
import static org.apache.commons.lang3.StringUtils.isNotBlank;
import static org.apache.pulsar.broker.cache.ConfigurationCacheService.POLICIES;
import com.google.common.collect.ImmutableMap;
import com.google.common.collect.Lists;
import com.google.common.collect.Maps;
<<<<<<< HEAD

=======
import com.google.common.collect.Sets;
>>>>>>> 2a28b258
import io.netty.channel.ChannelInitializer;
import io.netty.channel.socket.SocketChannel;
import io.netty.util.concurrent.DefaultThreadFactory;
import java.io.IOException;
import java.lang.reflect.Method;
import java.net.InetSocketAddress;
<<<<<<< HEAD
=======
import java.net.URI;
>>>>>>> 2a28b258
import java.util.Collections;
import java.util.List;
import java.util.Map;
import java.util.Objects;
import java.util.Optional;
import java.util.concurrent.CompletableFuture;
import java.util.concurrent.ConcurrentHashMap;
import java.util.concurrent.Executors;
import java.util.concurrent.ScheduledExecutorService;
import java.util.concurrent.ScheduledFuture;
import java.util.concurrent.TimeUnit;
import java.util.concurrent.atomic.AtomicReference;
import java.util.concurrent.locks.Condition;
import java.util.concurrent.locks.ReentrantLock;
import java.util.function.Consumer;
import java.util.function.Supplier;
import lombok.AccessLevel;
import lombok.Getter;
import lombok.Setter;
import org.apache.bookkeeper.client.BookKeeper;
import org.apache.bookkeeper.common.util.OrderedExecutor;
import org.apache.bookkeeper.common.util.OrderedScheduler;
import org.apache.bookkeeper.conf.ClientConfiguration;
import org.apache.bookkeeper.mledger.LedgerOffloader;
import org.apache.bookkeeper.mledger.LedgerOffloaderFactory;
import org.apache.bookkeeper.mledger.ManagedLedgerFactory;
import org.apache.bookkeeper.mledger.impl.NullLedgerOffloader;
import org.apache.bookkeeper.mledger.offload.OffloaderUtils;
import org.apache.bookkeeper.mledger.offload.Offloaders;
import org.apache.commons.configuration.ConfigurationException;
import org.apache.commons.lang3.StringUtils;
import org.apache.commons.lang3.builder.ReflectionToStringBuilder;
import org.apache.pulsar.PulsarVersion;
import org.apache.pulsar.ZookeeperSessionExpiredHandlers;
import org.apache.pulsar.broker.admin.AdminResource;
import org.apache.pulsar.broker.authentication.AuthenticationService;
import org.apache.pulsar.broker.authorization.AuthorizationService;
import org.apache.pulsar.broker.cache.ConfigurationCacheService;
import org.apache.pulsar.broker.cache.LocalZooKeeperCacheService;
import org.apache.pulsar.broker.intercept.BrokerInterceptor;
import org.apache.pulsar.broker.intercept.BrokerInterceptors;
import org.apache.pulsar.broker.loadbalance.LeaderElectionService;
import org.apache.pulsar.broker.loadbalance.LeaderElectionService.LeaderListener;
import org.apache.pulsar.broker.loadbalance.LoadManager;
import org.apache.pulsar.broker.loadbalance.LoadReportUpdaterTask;
import org.apache.pulsar.broker.loadbalance.LoadResourceQuotaUpdaterTask;
import org.apache.pulsar.broker.loadbalance.LoadSheddingTask;
import org.apache.pulsar.broker.loadbalance.impl.LoadManagerShared;
import org.apache.pulsar.broker.namespace.NamespaceService;
import org.apache.pulsar.broker.protocol.ProtocolHandlers;
import org.apache.pulsar.broker.service.BrokerService;
import org.apache.pulsar.broker.service.SystemTopicBasedTopicPoliciesService;
import org.apache.pulsar.broker.service.Topic;
import org.apache.pulsar.broker.service.TopicPoliciesService;
import org.apache.pulsar.broker.service.schema.SchemaRegistryService;
import org.apache.pulsar.broker.stats.MetricsGenerator;
import org.apache.pulsar.broker.stats.prometheus.PrometheusMetricsServlet;
import org.apache.pulsar.broker.transaction.buffer.TransactionBufferProvider;
import org.apache.pulsar.broker.transaction.buffer.impl.TransactionBufferClientImpl;
import org.apache.pulsar.broker.validator.MultipleListenerValidator;
import org.apache.pulsar.broker.web.WebService;
import org.apache.pulsar.client.admin.PulsarAdmin;
import org.apache.pulsar.client.admin.PulsarAdminBuilder;
import org.apache.pulsar.client.api.ClientBuilder;
import org.apache.pulsar.client.api.PulsarClient;
import org.apache.pulsar.client.api.transaction.TransactionBufferClient;
import org.apache.pulsar.client.impl.PulsarClientImpl;
import org.apache.pulsar.common.conf.InternalConfigurationData;
import org.apache.pulsar.common.configuration.PulsarConfigurationLoader;
import org.apache.pulsar.common.configuration.VipStatus;
import org.apache.pulsar.common.naming.NamespaceBundle;
import org.apache.pulsar.common.naming.NamespaceName;
import org.apache.pulsar.common.naming.TopicName;
import org.apache.pulsar.common.policies.data.ClusterData;
import org.apache.pulsar.common.policies.data.OffloadPolicies;
import org.apache.pulsar.common.protocol.schema.SchemaStorage;
import org.apache.pulsar.common.util.FutureUtil;
import org.apache.pulsar.compaction.Compactor;
import org.apache.pulsar.compaction.TwoPhaseCompactor;
import org.apache.pulsar.functions.worker.ErrorNotifier;
import org.apache.pulsar.functions.worker.WorkerConfig;
import org.apache.pulsar.functions.worker.WorkerService;
<<<<<<< HEAD
=======
import org.apache.pulsar.functions.worker.WorkerUtils;
import org.apache.pulsar.packages.management.core.PackagesManagement;
import org.apache.pulsar.packages.management.core.PackagesStorage;
import org.apache.pulsar.packages.management.core.PackagesStorageProvider;
import org.apache.pulsar.packages.management.core.impl.DefaultPackagesStorageConfiguration;
import org.apache.pulsar.packages.management.core.impl.PackagesManagementImpl;
>>>>>>> 2a28b258
import org.apache.pulsar.policies.data.loadbalancer.AdvertisedListener;
import org.apache.pulsar.transaction.coordinator.TransactionMetadataStoreProvider;
import org.apache.pulsar.websocket.WebSocketConsumerServlet;
import org.apache.pulsar.websocket.WebSocketProducerServlet;
import org.apache.pulsar.websocket.WebSocketReaderServlet;
import org.apache.pulsar.websocket.WebSocketService;
import org.apache.pulsar.zookeeper.GlobalZooKeeperCache;
import org.apache.pulsar.zookeeper.LocalZooKeeperCache;
import org.apache.pulsar.zookeeper.LocalZooKeeperConnectionService;
import org.apache.pulsar.zookeeper.ZooKeeperCache;
import org.apache.pulsar.zookeeper.ZooKeeperClientFactory;
import org.apache.pulsar.zookeeper.ZooKeeperSessionWatcher.ShutdownService;
import org.apache.pulsar.zookeeper.ZookeeperBkClientFactoryImpl;
import org.apache.pulsar.zookeeper.ZookeeperSessionExpiredHandler;
import org.apache.zookeeper.ZooKeeper;
import org.eclipse.jetty.servlet.ServletHolder;
import org.eclipse.jetty.websocket.servlet.WebSocketServlet;
import org.slf4j.Logger;
import org.slf4j.LoggerFactory;

/**
 * Main class for Pulsar broker service.
 */

@Getter(AccessLevel.PUBLIC)
@Setter(AccessLevel.PROTECTED)
public class PulsarService implements AutoCloseable {
    private static final Logger LOG = LoggerFactory.getLogger(PulsarService.class);
    private ServiceConfiguration config = null;
    private NamespaceService nsService = null;
    private ManagedLedgerClientFactory managedLedgerClientFactory = null;
    private LeaderElectionService leaderElectionService = null;
    private BrokerService brokerService = null;
    private WebService webService = null;
    private WebSocketService webSocketService = null;
    private ConfigurationCacheService configurationCacheService = null;
    private LocalZooKeeperCacheService localZkCacheService = null;
    private TopicPoliciesService topicPoliciesService = TopicPoliciesService.DISABLED;
    private BookKeeperClientFactory bkClientFactory;
    private ZooKeeperCache localZkCache;
    private GlobalZooKeeperCache globalZkCache;
    private LocalZooKeeperConnectionService localZooKeeperConnectionProvider;
    private Compactor compactor;

    private final ScheduledExecutorService executor;
    private final ScheduledExecutorService cacheExecutor;

    private OrderedExecutor orderedExecutor;
    private final ScheduledExecutorService loadManagerExecutor;
    private ScheduledExecutorService compactorExecutor;
    private OrderedScheduler offloaderScheduler;
    private Offloaders offloaderManager = new Offloaders();
    private LedgerOffloader defaultOffloader;
    private Map<NamespaceName, LedgerOffloader> ledgerOffloaderMap = new ConcurrentHashMap<>();
    private ScheduledFuture<?> loadReportTask = null;
    private ScheduledFuture<?> loadSheddingTask = null;
    private ScheduledFuture<?> loadResourceQuotaTask = null;
    private final AtomicReference<LoadManager> loadManager = new AtomicReference<>();
    private PulsarAdmin adminClient = null;
    private PulsarClient client = null;
    private ZooKeeperClientFactory zkClientFactory = null;
    private final String bindAddress;
    private final String advertisedAddress;
    private String webServiceAddress;
    private String webServiceAddressTls;
    private String brokerServiceUrl;
    private String brokerServiceUrlTls;
    private final String brokerVersion;
    private SchemaStorage schemaStorage = null;
    private SchemaRegistryService schemaRegistryService = null;
    private final WorkerConfig workerConfig;
    private final Optional<WorkerService> functionWorkerService;
    private ProtocolHandlers protocolHandlers = null;

    private final ShutdownService shutdownService;

    private MetricsGenerator metricsGenerator;

    private TransactionMetadataStoreService transactionMetadataStoreService;
    private TransactionBufferProvider transactionBufferProvider;
    private TransactionBufferClient transactionBufferClient;

    private BrokerInterceptor brokerInterceptor;

    // packages management service
    private PackagesManagement packagesManagement;


    public enum State {
        Init, Started, Closed
    }

    private volatile State state;

    private final ReentrantLock mutex = new ReentrantLock();
    private final Condition isClosedCondition = mutex.newCondition();
    // key is listener name , value is pulsar address and pulsar ssl address
    private Map<String, AdvertisedListener> advertisedListeners;

    public PulsarService(ServiceConfiguration config) {
        this(config, Optional.empty(), (exitCode) -> {
                LOG.info("Process termination requested with code {}. "
                         + "Ignoring, as this constructor is intended for tests. ", exitCode);
            });
    }

    public PulsarService(ServiceConfiguration config, Optional<WorkerService> functionWorkerService,
                         Consumer<Integer> processTerminator) {
        this(config, new WorkerConfig(), functionWorkerService, processTerminator);
    }

    public PulsarService(ServiceConfiguration config,
                         WorkerConfig workerConfig,
                         Optional<WorkerService> functionWorkerService,
                         Consumer<Integer> processTerminator) {
        // Validate correctness of configuration
        PulsarConfigurationLoader.isComplete(config);
        // validate `advertisedAddress`, `advertisedListeners`, `internalListenerName`
        Map<String, AdvertisedListener> result =
                MultipleListenerValidator.validateAndAnalysisAdvertisedListener(config);
        if (result != null) {
            this.advertisedListeners = Collections.unmodifiableMap(result);
        } else {
            this.advertisedListeners = Collections.unmodifiableMap(Collections.emptyMap());
        }
        state = State.Init;
        // use `internalListenerName` listener as `advertisedAddress`
        this.bindAddress = ServiceConfigurationUtils.getDefaultOrConfiguredAddress(config.getBindAddress());
        if (!this.advertisedListeners.isEmpty()) {
            this.advertisedAddress = this.advertisedListeners.get(
                    config.getInternalListenerName()).getBrokerServiceUrl().getHost();
        } else {
            this.advertisedAddress = advertisedAddress(config);
        }
        this.brokerVersion = PulsarVersion.getVersion();
        this.config = config;
        this.shutdownService = new MessagingServiceShutdownHook(this, processTerminator);
        this.loadManagerExecutor = Executors
                .newSingleThreadScheduledExecutor(new DefaultThreadFactory("pulsar-load-manager"));
        this.workerConfig = workerConfig;
        this.functionWorkerService = functionWorkerService;
        this.executor = Executors.newScheduledThreadPool(config.getNumExecutorThreadPoolSize(),
                new DefaultThreadFactory("pulsar"));
        this.cacheExecutor = Executors.newScheduledThreadPool(config.getNumCacheExecutorThreadPoolSize(),
                new DefaultThreadFactory("zk-cache-callback"));
    }

    /**
     * Close the current pulsar service. All resources are released.
     */
    @Override
    public void close() throws PulsarServerException {
        mutex.lock();

        try {
            if (state == State.Closed) {
                return;
            }

            // close the service in reverse order v.s. in which they are started
            if (this.webService != null) {
                this.webService.close();
                this.webService = null;
            }

            if (this.webSocketService != null) {
                this.webSocketService.close();
            }

            if (this.brokerService != null) {
                this.brokerService.close();
                this.brokerService = null;
            }

            if (this.managedLedgerClientFactory != null) {
                this.managedLedgerClientFactory.close();
                this.managedLedgerClientFactory = null;
            }

            if (bkClientFactory != null) {
                this.bkClientFactory.close();
                this.bkClientFactory = null;
            }

            if (this.leaderElectionService != null) {
                this.leaderElectionService.stop();
                this.leaderElectionService = null;
            }

            loadManagerExecutor.shutdown();

            if (globalZkCache != null) {
                globalZkCache.close();
                globalZkCache = null;
                localZooKeeperConnectionProvider.close();
                localZooKeeperConnectionProvider = null;
            }

            configurationCacheService = null;
            localZkCacheService = null;
            if (localZkCache != null) {
                localZkCache.stop();
                localZkCache = null;
            }

            if (adminClient != null) {
                adminClient.close();
                adminClient = null;
            }

            if (client != null) {
                client.close();
                client = null;
            }

            nsService = null;

            if (compactorExecutor != null) {
                compactorExecutor.shutdown();
            }

            if (offloaderScheduler != null) {
                offloaderScheduler.shutdown();
            }

            // executor is not initialized in mocks even when real close method is called
            // guard against null executors
            if (executor != null) {
                executor.shutdown();
            }

            if (orderedExecutor != null) {
                orderedExecutor.shutdown();
            }
            cacheExecutor.shutdown();

            LoadManager loadManager = this.loadManager.get();
            if (loadManager != null) {
                loadManager.stop();
            }

            if (schemaRegistryService != null) {
                schemaRegistryService.close();
            }

            offloaderManager.close();

            if (protocolHandlers != null) {
                protocolHandlers.close();
                protocolHandlers = null;
            }

            if (transactionBufferClient != null) {
                transactionBufferClient.close();
            }

            state = State.Closed;
            isClosedCondition.signalAll();
        } catch (Exception e) {
            throw new PulsarServerException(e);
        } finally {
            mutex.unlock();
        }
    }

    /**
     * Get the current service configuration.
     *
     * @return the current service configuration
     */
    public ServiceConfiguration getConfiguration() {
        return this.config;
    }

    /**
     * Get the current function worker service configuration.
     *
     * @return the current function worker service configuration.
     */
    public Optional<WorkerConfig> getWorkerConfig() {
        return functionWorkerService.map(service -> workerConfig);
    }

    public Map<String, String> getProtocolDataToAdvertise() {
        if (null == protocolHandlers) {
            return Collections.emptyMap();
        } else {
            return protocolHandlers.getProtocolDataToAdvertise();
        }
    }

    /**
     * Start the pulsar service instance.
     */
    public void start() throws PulsarServerException {
        mutex.lock();

        LOG.info("Starting Pulsar Broker service; version: '{}'",
                (brokerVersion != null ? brokerVersion : "unknown"));
        LOG.info("Git Revision {}", PulsarVersion.getGitSha());
        LOG.info("Built by {} on {} at {}",
                PulsarVersion.getBuildUser(),
                PulsarVersion.getBuildHost(),
                PulsarVersion.getBuildTime());

        try {
            if (state != State.Init) {
                throw new PulsarServerException("Cannot start the service once it was stopped");
            }

            if (!config.getWebServicePort().isPresent() && !config.getWebServicePortTls().isPresent()) {
                throw new IllegalArgumentException("webServicePort/webServicePortTls must be present");
            }

            if (!config.getBrokerServicePort().isPresent() && !config.getBrokerServicePortTls().isPresent()) {
                throw new IllegalArgumentException("brokerServicePort/brokerServicePortTls must be present");
            }

            orderedExecutor = OrderedExecutor.newBuilder()
                    .numThreads(config.getNumOrderedExecutorThreads())
                    .name("pulsar-ordered")
                    .build();

            // Initialize the message protocol handlers
            protocolHandlers = ProtocolHandlers.load(config);
            protocolHandlers.initialize(config);

            // Now we are ready to start services
            localZooKeeperConnectionProvider = new LocalZooKeeperConnectionService(getZooKeeperClientFactory(),
                    config.getZookeeperServers(), config.getZooKeeperSessionTimeoutMillis());
            ZookeeperSessionExpiredHandler sessionExpiredHandler = null;
            if (ZookeeperSessionExpiredHandlers.RECONNECT_POLICY.equals(config.getZookeeperSessionExpiredPolicy())) {
                sessionExpiredHandler = ZookeeperSessionExpiredHandlers.reconnectWhenZookeeperSessionExpired(
                        this, shutdownService);
            } else if (ZookeeperSessionExpiredHandlers.SHUTDOWN_POLICY.equals(
                    config.getZookeeperSessionExpiredPolicy())) {
                sessionExpiredHandler = ZookeeperSessionExpiredHandlers.shutdownWhenZookeeperSessionExpired(
                        shutdownService);
            } else {
                throw new IllegalArgumentException("Invalid zookeeper session expired policy "
                        + config.getZookeeperSessionExpiredPolicy());
            }
            localZooKeeperConnectionProvider.start(sessionExpiredHandler);

            // Initialize and start service to access configuration repository.
            this.startZkCacheService();

            this.bkClientFactory = newBookKeeperClientFactory();
            managedLedgerClientFactory = new ManagedLedgerClientFactory(config, getZkClient(), bkClientFactory);

            this.brokerService = new BrokerService(this);

            // Start load management service (even if load balancing is disabled)
            this.loadManager.set(LoadManager.create(this));

            // needs load management service and before start broker service,
            this.startNamespaceService();

            schemaStorage = createAndStartSchemaStorage();
            schemaRegistryService = SchemaRegistryService.create(
                    schemaStorage, config.getSchemaRegistryCompatibilityCheckers());

            this.offloaderManager = OffloaderUtils.searchForOffloaders(
                    config.getOffloadersDirectory(), config.getNarExtractionDirectory());
            this.defaultOffloader = createManagedLedgerOffloader(
                    OffloadPolicies.create(this.getConfiguration().getProperties()));
            this.brokerInterceptor = BrokerInterceptors.load(config);
            brokerService.setInterceptor(getBrokerInterceptor());
            this.brokerInterceptor.initialize(this);
            brokerService.start();

            this.webService = new WebService(this);
            Map<String, Object> attributeMap = Maps.newHashMap();
            attributeMap.put(WebService.ATTRIBUTE_PULSAR_NAME, this);
            Map<String, Object> vipAttributeMap = Maps.newHashMap();
            vipAttributeMap.put(VipStatus.ATTRIBUTE_STATUS_FILE_PATH, this.config.getStatusFilePath());
            vipAttributeMap.put(VipStatus.ATTRIBUTE_IS_READY_PROBE, new Supplier<Boolean>() {
                @Override
                public Boolean get() {
                    // Ensure the VIP status is only visible when the broker is fully initialized
                    return state == State.Started;
                }
            });
            this.webService.addRestResources("/",
                    VipStatus.class.getPackage().getName(), false, vipAttributeMap);
            this.webService.addRestResources("/",
                    "org.apache.pulsar.broker.web", false, attributeMap);
            this.webService.addRestResources("/admin",
                    "org.apache.pulsar.broker.admin.v1", true, attributeMap);
            this.webService.addRestResources("/admin/v2",
                    "org.apache.pulsar.broker.admin.v2", true, attributeMap);
            this.webService.addRestResources("/admin/v3",
                    "org.apache.pulsar.broker.admin.v3", true, attributeMap);
            this.webService.addRestResources("/lookup",
                    "org.apache.pulsar.broker.lookup", true, attributeMap);

            this.webService.addServlet("/metrics",
                    new ServletHolder(new PrometheusMetricsServlet(
                            this, config.isExposeTopicLevelMetricsInPrometheus(),
                            config.isExposeConsumerLevelMetricsInPrometheus())),
                    false, attributeMap);

            if (config.isWebSocketServiceEnabled()) {
                // Use local broker address to avoid different IP address when using a VIP for service discovery
                this.webSocketService = new WebSocketService(null, config);
                this.webSocketService.start();

                final WebSocketServlet producerWebSocketServlet = new WebSocketProducerServlet(webSocketService);
                this.webService.addServlet(WebSocketProducerServlet.SERVLET_PATH,
                        new ServletHolder(producerWebSocketServlet), true, attributeMap);
                this.webService.addServlet(WebSocketProducerServlet.SERVLET_PATH_V2,
                        new ServletHolder(producerWebSocketServlet), true, attributeMap);

                final WebSocketServlet consumerWebSocketServlet = new WebSocketConsumerServlet(webSocketService);
                this.webService.addServlet(WebSocketConsumerServlet.SERVLET_PATH,
                        new ServletHolder(consumerWebSocketServlet), true, attributeMap);
                this.webService.addServlet(WebSocketConsumerServlet.SERVLET_PATH_V2,
                        new ServletHolder(consumerWebSocketServlet), true, attributeMap);

                final WebSocketServlet readerWebSocketServlet = new WebSocketReaderServlet(webSocketService);
                this.webService.addServlet(WebSocketReaderServlet.SERVLET_PATH,
                        new ServletHolder(readerWebSocketServlet), true, attributeMap);
                this.webService.addServlet(WebSocketReaderServlet.SERVLET_PATH_V2,
                        new ServletHolder(readerWebSocketServlet), true, attributeMap);
            }

            if (LOG.isDebugEnabled()) {
                LOG.debug("Attempting to add static directory");
            }
            this.webService.addStaticResources("/static", "/static");

            webService.start();

            // Refresh addresses, since the port might have been dynamically assigned
            this.webServiceAddress = webAddress(config);
            this.webServiceAddressTls = webAddressTls(config);
            this.brokerServiceUrl = brokerUrl(config);
            this.brokerServiceUrlTls = brokerUrlTls(config);

            if (null != this.webSocketService) {
                ClusterData clusterData =
                    new ClusterData(webServiceAddress, webServiceAddressTls, brokerServiceUrl, brokerServiceUrlTls);
                this.webSocketService.setLocalCluster(clusterData);
            }

            // Initialize namespace service, after service url assigned. Should init zk and refresh self owner info.
            this.nsService.initialize();

            // Start topic level policies service
            if (config.isTopicLevelPoliciesEnabled() && config.isSystemTopicEnabled()) {
                this.topicPoliciesService = new SystemTopicBasedTopicPoliciesService(this);
            }

            this.topicPoliciesService.start();

            // Start the leader election service
            startLeaderElectionService();

            // Register heartbeat and bootstrap namespaces.
            this.nsService.registerBootstrapNamespaces();

            // Register pulsar system namespaces and start transaction meta store service
            if (config.isTransactionCoordinatorEnabled()) {
                transactionBufferClient = TransactionBufferClientImpl.create(
                        getNamespaceService(), ((PulsarClientImpl) getClient()).getCnxPool());

                transactionMetadataStoreService = new TransactionMetadataStoreService(TransactionMetadataStoreProvider
                        .newProvider(config.getTransactionMetadataStoreProviderClassName()), this,
                        transactionBufferClient);
                transactionMetadataStoreService.start();

                transactionBufferProvider = TransactionBufferProvider
                        .newProvider(config.getTransactionBufferProviderClassName());
            }

            this.metricsGenerator = new MetricsGenerator(this);

            // By starting the Load manager service, the broker will also become visible
            // to the rest of the broker by creating the registration z-node. This needs
            // to be done only when the broker is fully operative.
            this.startLoadManagementService();

            // Initialize the message protocol handlers.
            // start the protocol handlers only after the broker is ready,
            // so that the protocol handlers can access broker service properly.
            this.protocolHandlers.start(brokerService);
            Map<String, Map<InetSocketAddress, ChannelInitializer<SocketChannel>>> protocolHandlerChannelInitializers =
                this.protocolHandlers.newChannelInitializers();
            this.brokerService.startProtocolHandlers(protocolHandlerChannelInitializers);

            acquireSLANamespace();

            // start function worker service if necessary
            this.startWorkerService(brokerService.getAuthenticationService(), brokerService.getAuthorizationService());

            // start packages management service if necessary
            if (config.isEnablePackagesManagement()) {
                this.startPackagesManagementService();
            }

            final String bootstrapMessage = "bootstrap service "
                    + (config.getWebServicePort().isPresent() ? "port = " + config.getWebServicePort().get() : "")
                    + (config.getWebServicePortTls().isPresent() ? ", tls-port = " + config.getWebServicePortTls() : "")
                    + (config.getBrokerServicePort().isPresent() ? ", broker url= " + brokerServiceUrl : "")
                    + (config.getBrokerServicePortTls().isPresent() ? ", broker tls url= " + brokerServiceUrlTls : "");
            LOG.info("messaging service is ready");

            LOG.info("messaging service is ready, {}, cluster={}, configs={}", bootstrapMessage,
                    config.getClusterName(), ReflectionToStringBuilder.toString(config));

            state = State.Started;
        } catch (Exception e) {
            LOG.error(e.getMessage(), e);
            throw new PulsarServerException(e);
        } finally {
            mutex.unlock();
        }
    }

    protected void startLeaderElectionService() {
        this.leaderElectionService = new LeaderElectionService(this, new LeaderListener() {
            @Override
            public synchronized void brokerIsTheLeaderNow() {
                if (getConfiguration().isLoadBalancerEnabled()) {
                    long loadSheddingInterval = TimeUnit.MINUTES
                            .toMillis(getConfiguration().getLoadBalancerSheddingIntervalMinutes());
                    long resourceQuotaUpdateInterval = TimeUnit.MINUTES
                            .toMillis(getConfiguration().getLoadBalancerResourceQuotaUpdateIntervalMinutes());

                    loadSheddingTask = loadManagerExecutor.scheduleAtFixedRate(new LoadSheddingTask(loadManager),
                            loadSheddingInterval, loadSheddingInterval, TimeUnit.MILLISECONDS);
                    loadResourceQuotaTask = loadManagerExecutor.scheduleAtFixedRate(
                            new LoadResourceQuotaUpdaterTask(loadManager), resourceQuotaUpdateInterval,
                            resourceQuotaUpdateInterval, TimeUnit.MILLISECONDS);
                }
            }

            @Override
            public synchronized void brokerIsAFollowerNow() {
                if (loadSheddingTask != null) {
                    loadSheddingTask.cancel(false);
                    loadSheddingTask = null;
                }
                if (loadResourceQuotaTask != null) {
                    loadResourceQuotaTask.cancel(false);
                    loadResourceQuotaTask = null;
                }
            }
        });

        leaderElectionService.start();
    }

    protected void acquireSLANamespace() {
        try {
            // Namespace not created hence no need to unload it
            String nsName = NamespaceService.getSLAMonitorNamespace(getAdvertisedAddress(), config);
            if (!this.globalZkCache.exists(
                    AdminResource.path(POLICIES) + "/" + nsName)) {
                LOG.info("SLA Namespace = {} doesn't exist.", nsName);
                return;
            }

            boolean acquiredSLANamespace;
            try {
                acquiredSLANamespace = nsService.registerSLANamespace();
                LOG.info("Register SLA Namespace = {}, returned - {}.", nsName, acquiredSLANamespace);
            } catch (PulsarServerException e) {
                acquiredSLANamespace = false;
            }

            if (!acquiredSLANamespace) {
                this.nsService.unloadSLANamespace();
            }
        } catch (Exception ex) {
            LOG.warn(
                    "Exception while trying to unload the SLA namespace,"
                            + " will try to unload the namespace again after 1 minute. Exception:",
                    ex);
            executor.schedule(this::acquireSLANamespace, 1, TimeUnit.MINUTES);
        } catch (Throwable ex) {
            // To make sure SLA monitor doesn't interfere with the normal broker flow
            LOG.warn(
                    "Exception while trying to unload the SLA namespace,"
                            + " will not try to unload the namespace again. Exception:",
                    ex);
        }
    }

    /**
     * Block until the service is finally closed.
     */
    public void waitUntilClosed() throws InterruptedException {
        mutex.lock();

        try {
            while (state != State.Closed) {
                isClosedCondition.await();
            }
        } finally {
            mutex.unlock();
        }
    }

    protected void startZkCacheService() throws PulsarServerException {

        LOG.info("starting configuration cache service");

        this.localZkCache = new LocalZooKeeperCache(getZkClient(), config.getZooKeeperOperationTimeoutSeconds(),
                getOrderedExecutor());
        this.globalZkCache = new GlobalZooKeeperCache(getZooKeeperClientFactory(),
                (int) config.getZooKeeperSessionTimeoutMillis(),
                config.getZooKeeperOperationTimeoutSeconds(), config.getConfigurationStoreServers(),
                getOrderedExecutor(), this.cacheExecutor, config.getZooKeeperCacheExpirySeconds());
        try {
            this.globalZkCache.start();
        } catch (IOException e) {
            throw new PulsarServerException(e);
        }

        this.configurationCacheService = new ConfigurationCacheService(globalZkCache, this.config.getClusterName());
        this.localZkCacheService = new LocalZooKeeperCacheService(getLocalZkCache(), this.configurationCacheService);
    }

    protected void startNamespaceService() throws PulsarServerException {

        LOG.info("Starting name space service, bootstrap namespaces=" + config.getBootstrapNamespaces());

        this.nsService = getNamespaceServiceProvider().get();
    }

    public Supplier<NamespaceService> getNamespaceServiceProvider() throws PulsarServerException {
        return () -> new NamespaceService(PulsarService.this);
    }

    protected void startLoadManagementService() throws PulsarServerException {
        LOG.info("Starting load management service ...");
        this.loadManager.get().start();

        if (config.isLoadBalancerEnabled()) {
            LOG.info("Starting load balancer");
            if (this.loadReportTask == null) {
                long loadReportMinInterval = LoadManagerShared.LOAD_REPORT_UPDATE_MIMIMUM_INTERVAL;
                this.loadReportTask = this.loadManagerExecutor.scheduleAtFixedRate(
                        new LoadReportUpdaterTask(loadManager), loadReportMinInterval, loadReportMinInterval,
                        TimeUnit.MILLISECONDS);
            }
        }
    }

    /**
     * Load all the topics contained in a namespace.
     *
     * @param bundle <code>NamespaceBundle</code> to identify the service unit
     * @throws Exception
     */
    public void loadNamespaceTopics(NamespaceBundle bundle) {
        executor.submit(() -> {
            LOG.info("Loading all topics on bundle: {}", bundle);

            NamespaceName nsName = bundle.getNamespaceObject();
            List<CompletableFuture<Topic>> persistentTopics = Lists.newArrayList();
            long topicLoadStart = System.nanoTime();

            for (String topic : getNamespaceService().getListOfPersistentTopics(nsName).join()) {
                try {
                    TopicName topicName = TopicName.get(topic);
                    if (bundle.includes(topicName)) {
                        CompletableFuture<Topic> future = brokerService.getOrCreateTopic(topic);
                        if (future != null) {
                            persistentTopics.add(future);
                        }
                    }
                } catch (Throwable t) {
                    LOG.warn("Failed to preload topic {}", topic, t);
                }
            }

            if (!persistentTopics.isEmpty()) {
                FutureUtil.waitForAll(persistentTopics).thenRun(() -> {
                    double topicLoadTimeSeconds = TimeUnit.NANOSECONDS.toMillis(System.nanoTime() - topicLoadStart)
                            / 1000.0;
                    LOG.info("Loaded {} topics on {} -- time taken: {} seconds", persistentTopics.size(), bundle,
                            topicLoadTimeSeconds);
                });
            }
            return null;
        });
    }

    // No need to synchronize since config is only init once
    // We only read this from memory later
    public String getStatusFilePath() {
        if (config == null) {
            return null;
        }
        return config.getStatusFilePath();
    }

    public ZooKeeper getZkClient() {
        return this.localZooKeeperConnectionProvider.getLocalZooKeeper();
    }

    /**
     * Get default bookkeeper metadata service uri.
     */
    public String getMetadataServiceUri() {
        return bookieMetadataServiceUri(this.getConfiguration());
    }

    public InternalConfigurationData getInternalConfigurationData() {

        String metadataServiceUri = getMetadataServiceUri();

        if (StringUtils.isNotBlank(config.getBookkeeperMetadataServiceUri())) {
            metadataServiceUri = this.getConfiguration().getBookkeeperMetadataServiceUri();
        }

        return new InternalConfigurationData(
            this.getConfiguration().getZookeeperServers(),
            this.getConfiguration().getConfigurationStoreServers(),
            new ClientConfiguration().getZkLedgersRootPath(),
            metadataServiceUri,
            this.getWorkerConfig().map(wc -> wc.getStateStorageServiceUrl()).orElse(null));
    }

    public ConfigurationCacheService getConfigurationCache() {
        return configurationCacheService;
    }

    /**
     * Get the current pulsar state.
     */
    public State getState() {
        return this.state;
    }

    /**
     * Get a reference of the current <code>LeaderElectionService</code> instance associated with the current
     * <code>PulsarService</code> instance.
     *
     * @return a reference of the current <code>LeaderElectionService</code> instance.
     */
    public LeaderElectionService getLeaderElectionService() {
        return this.leaderElectionService;
    }

    /**
     * Get a reference of the current namespace service instance.
     *
     * @return a reference of the current namespace service instance.
     */
    public NamespaceService getNamespaceService() {
        return this.nsService;
    }

    public WorkerService getWorkerService() {
        return functionWorkerService.orElse(null);
    }

    /**
     * Get a reference of the current <code>BrokerService</code> instance associated with the current
     * <code>PulsarService</code> instance.
     *
     * @return a reference of the current <code>BrokerService</code> instance.
     */
    public BrokerService getBrokerService() {
        return this.brokerService;
    }

    public BookKeeper getBookKeeperClient() {
        return managedLedgerClientFactory.getBookKeeperClient();
    }

    public ManagedLedgerFactory getManagedLedgerFactory() {
        return managedLedgerClientFactory.getManagedLedgerFactory();
    }

    public ManagedLedgerClientFactory getManagedLedgerClientFactory() {
        return managedLedgerClientFactory;
    }

    /**
     * First, get <code>LedgerOffloader</code> from local map cache,
     * create new <code>LedgerOffloader</code> if not in cache or
     * the <code>OffloadPolicies</code> changed, return the <code>LedgerOffloader</code> directly if exist in cache
     * and the <code>OffloadPolicies</code> not changed.
     *
     * @param namespaceName NamespaceName
     * @param offloadPolicies the OffloadPolicies
     * @return LedgerOffloader
     */
    public LedgerOffloader getManagedLedgerOffloader(NamespaceName namespaceName, OffloadPolicies offloadPolicies) {
        if (offloadPolicies == null) {
            return getDefaultOffloader();
        }
        return ledgerOffloaderMap.compute(namespaceName, (ns, offloader) -> {
            try {
                if (offloader != null && Objects.equals(offloader.getOffloadPolicies(), offloadPolicies)) {
                    return offloader;
                } else {
                    if (offloader != null) {
                        offloader.close();
                    }
                    return createManagedLedgerOffloader(offloadPolicies);
                }
            } catch (PulsarServerException e) {
                LOG.error("create ledgerOffloader failed for namespace {}", namespaceName.toString(), e);
                return new NullLedgerOffloader();
            }
        });
    }

    public synchronized LedgerOffloader createManagedLedgerOffloader(OffloadPolicies offloadPolicies)
            throws PulsarServerException {
        try {
            if (StringUtils.isNotBlank(offloadPolicies.getManagedLedgerOffloadDriver())) {
                checkNotNull(offloadPolicies.getOffloadersDirectory(),
                    "Offloader driver is configured to be '%s' but no offloaders directory is configured.",
                        offloadPolicies.getManagedLedgerOffloadDriver());
                LedgerOffloaderFactory offloaderFactory = this.offloaderManager.getOffloaderFactory(
                        offloadPolicies.getManagedLedgerOffloadDriver());
                try {
                    return offloaderFactory.create(
                        offloadPolicies,
                        ImmutableMap.of(
                            LedgerOffloader.METADATA_SOFTWARE_VERSION_KEY.toLowerCase(), PulsarVersion.getVersion(),
                            LedgerOffloader.METADATA_SOFTWARE_GITSHA_KEY.toLowerCase(), PulsarVersion.getGitSha()
                        ),
                        schemaStorage,
                        getOffloaderScheduler(offloadPolicies));
                } catch (IOException ioe) {
                    throw new PulsarServerException(ioe.getMessage(), ioe.getCause());
                }
            } else {
                LOG.info("No ledger offloader configured, using NULL instance");
                return NullLedgerOffloader.INSTANCE;
            }
        } catch (Throwable t) {
            throw new PulsarServerException(t);
        }
    }

    private SchemaStorage createAndStartSchemaStorage() {
        SchemaStorage schemaStorage = null;
        try {
            final Class<?> storageClass = Class.forName(config.getSchemaRegistryStorageClassName());
            Object factoryInstance = storageClass.newInstance();
            Method createMethod = storageClass.getMethod("create", PulsarService.class);
            schemaStorage = (SchemaStorage) createMethod.invoke(factoryInstance, this);
            schemaStorage.start();
        } catch (Exception e) {
            LOG.warn("Unable to create schema registry storage");
        }
        return schemaStorage;
    }

    public ZooKeeperCache getLocalZkCache() {
        return localZkCache;
    }

    public ZooKeeperCache getGlobalZkCache() {
        return globalZkCache;
    }

    public ScheduledExecutorService getExecutor() {
        return executor;
    }

    public ScheduledExecutorService getCacheExecutor() {
        return cacheExecutor;
    }

    public ScheduledExecutorService getLoadManagerExecutor() {
        return loadManagerExecutor;
    }

    public OrderedExecutor getOrderedExecutor() {
        return orderedExecutor;
    }

    public LocalZooKeeperCacheService getLocalZkCacheService() {
        return this.localZkCacheService;
    }

    public ZooKeeperClientFactory getZooKeeperClientFactory() {
        if (zkClientFactory == null) {
            zkClientFactory = new ZookeeperBkClientFactoryImpl(orderedExecutor);
        }
        // Return default factory
        return zkClientFactory;
    }

    public BookKeeperClientFactory newBookKeeperClientFactory() {
        return new BookKeeperClientFactoryImpl();
    }

    public BookKeeperClientFactory getBookKeeperClientFactory() {
        return bkClientFactory;
    }

    protected synchronized ScheduledExecutorService getCompactorExecutor() {
        if (this.compactorExecutor == null) {
            compactorExecutor = Executors.newSingleThreadScheduledExecutor(new DefaultThreadFactory("compaction"));
        }
        return this.compactorExecutor;
    }

    // only public so mockito can mock it
    public Compactor newCompactor() throws PulsarServerException {
        return new TwoPhaseCompactor(this.getConfiguration(),
                                     getClient(), getBookKeeperClient(),
                                     getCompactorExecutor());
    }

    public synchronized Compactor getCompactor() throws PulsarServerException {
        if (this.compactor == null) {
            this.compactor = newCompactor();
        }
        return this.compactor;
    }

    protected synchronized OrderedScheduler getOffloaderScheduler(OffloadPolicies offloadPolicies) {
        if (this.offloaderScheduler == null) {
            this.offloaderScheduler = OrderedScheduler.newSchedulerBuilder()
                .numThreads(offloadPolicies.getManagedLedgerOffloadMaxThreads())
                .name("offloader").build();
        }
        return this.offloaderScheduler;
    }

    public synchronized PulsarClient getClient() throws PulsarServerException {
        if (this.client == null) {
            try {
                ClientBuilder builder = PulsarClient.builder()
                    .serviceUrl(this.getConfiguration().isTlsEnabled()
                                ? this.brokerServiceUrlTls : this.brokerServiceUrl)
                    .enableTls(this.getConfiguration().isTlsEnabled())
                    .allowTlsInsecureConnection(this.getConfiguration().isTlsAllowInsecureConnection())
                    .tlsTrustCertsFilePath(this.getConfiguration().getTlsCertificateFilePath());

                if (this.getConfiguration().isBrokerClientTlsEnabled()) {
                    if (this.getConfiguration().isBrokerClientTlsEnabledWithKeyStore()) {
                        builder.useKeyStoreTls(true)
                                .tlsTrustStoreType(this.getConfiguration().getBrokerClientTlsTrustStoreType())
                                .tlsTrustStorePath(this.getConfiguration().getBrokerClientTlsTrustStore())
                                .tlsTrustStorePassword(this.getConfiguration().getBrokerClientTlsTrustStorePassword());
                    } else {
                        builder.tlsTrustCertsFilePath(
                                isNotBlank(this.getConfiguration().getBrokerClientTrustCertsFilePath())
                                        ? this.getConfiguration().getBrokerClientTrustCertsFilePath()
                                        : this.getConfiguration().getTlsCertificateFilePath());
                    }
                }

                if (isNotBlank(this.getConfiguration().getBrokerClientAuthenticationPlugin())) {
                    builder.authentication(this.getConfiguration().getBrokerClientAuthenticationPlugin(),
                                           this.getConfiguration().getBrokerClientAuthenticationParameters());
                }
                this.client = builder.build();
            } catch (Exception e) {
                throw new PulsarServerException(e);
            }
        }
        return this.client;
    }

    public synchronized PulsarAdmin getAdminClient() throws PulsarServerException {
        if (this.adminClient == null) {
            try {
                ServiceConfiguration conf = this.getConfiguration();
                String adminApiUrl = conf.isBrokerClientTlsEnabled() ? webServiceAddressTls : webServiceAddress;
                PulsarAdminBuilder builder = PulsarAdmin.builder().serviceHttpUrl(adminApiUrl) //
                        .authentication(//
                                conf.getBrokerClientAuthenticationPlugin(), //
                                conf.getBrokerClientAuthenticationParameters());

                if (conf.isBrokerClientTlsEnabled()) {
                    if (conf.isBrokerClientTlsEnabledWithKeyStore()) {
                        builder.useKeyStoreTls(true)
                                .tlsTrustStoreType(conf.getBrokerClientTlsTrustStoreType())
                                .tlsTrustStorePath(conf.getBrokerClientTlsTrustStore())
                                .tlsTrustStorePassword(conf.getBrokerClientTlsTrustStorePassword());
                    } else {
                        builder.tlsTrustCertsFilePath(conf.getBrokerClientTrustCertsFilePath());
                    }
                    builder.allowTlsInsecureConnection(conf.isTlsAllowInsecureConnection());
                }

                // most of the admin request requires to make zk-call so, keep the max read-timeout based on
                // zk-operation timeout
                builder.readTimeout(conf.getZooKeeperOperationTimeoutSeconds(), TimeUnit.SECONDS);

                this.adminClient = builder.build();
                LOG.info("created admin with url {} ", adminApiUrl);
            } catch (Exception e) {
                throw new PulsarServerException(e);
            }
        }

        return this.adminClient;
    }

    public MetricsGenerator getMetricsGenerator() {
        return metricsGenerator;
    }

    public TransactionMetadataStoreService getTransactionMetadataStoreService() {
        return transactionMetadataStoreService;
    }

    public TransactionBufferProvider getTransactionBufferProvider() {
        return transactionBufferProvider;
    }

    public TransactionBufferClient getTransactionBufferClient() {
        return transactionBufferClient;
    }

    public ShutdownService getShutdownService() {
        return shutdownService;
    }

    /**
     * Advertised service address.
     *
     * @return Hostname or IP address the service advertises to the outside world.
     */
    public static String advertisedAddress(ServiceConfiguration config) {
        return ServiceConfigurationUtils.getDefaultOrConfiguredAddress(config.getAdvertisedAddress());
    }

    private String brokerUrl(ServiceConfiguration config) {
        if (config.getBrokerServicePort().isPresent()) {
            return brokerUrl(advertisedAddress(config), getBrokerListenPort().get());
        } else {
            return null;
        }
    }

    public static String brokerUrl(String host, int port) {
        return String.format("pulsar://%s:%d", host, port);
    }

    public String brokerUrlTls(ServiceConfiguration config) {
        if (config.getBrokerServicePortTls().isPresent()) {
            return brokerUrlTls(advertisedAddress(config), getBrokerListenPortTls().get());
        } else {
            return null;
        }
    }

    public static String brokerUrlTls(String host, int port) {
        return String.format("pulsar+ssl://%s:%d", host, port);
    }

    public String webAddress(ServiceConfiguration config) {
        if (config.getWebServicePort().isPresent()) {
            return webAddress(advertisedAddress(config), getListenPortHTTP().get());
        } else {
            return null;
        }
    }

    public static String webAddress(String host, int port) {
        return String.format("http://%s:%d", host, port);
    }

    public String webAddressTls(ServiceConfiguration config) {
        if (config.getWebServicePortTls().isPresent()) {
            return webAddressTls(advertisedAddress(config), getListenPortHTTPS().get());
        } else {
            return null;
        }
    }

    public static String webAddressTls(String host, int port) {
        return String.format("https://%s:%d", host, port);
    }

    public String getSafeWebServiceAddress() {
        return webServiceAddress != null ? webServiceAddress : webServiceAddressTls;
    }

    public String getSafeBrokerServiceUrl() {
        return brokerServiceUrl != null ? brokerServiceUrl : brokerServiceUrlTls;
    }

    /**
     * Get bookkeeper metadata service uri.
     *
     * @param config broker configuration
     * @return the metadata service uri that bookkeeper is used
     */
    public static String bookieMetadataServiceUri(ServiceConfiguration config) {
        ClientConfiguration bkConf = new ClientConfiguration();
        // init bookkeeper metadata service uri
        String metadataServiceUri = null;
        try {
            String zkServers = config.getZookeeperServers();
            bkConf.setZkServers(zkServers);
            metadataServiceUri = bkConf.getMetadataServiceUri();
        } catch (ConfigurationException e) {
            LOG.error("Failed to get bookkeeper metadata service uri", e);
        }
        return metadataServiceUri;
    }

    public TopicPoliciesService getTopicPoliciesService() {
        return topicPoliciesService;
    }

    private void startWorkerService(AuthenticationService authenticationService,
                                    AuthorizationService authorizationService)
            throws Exception {
        if (functionWorkerService.isPresent()) {
            LOG.info("Starting function worker service");
            if (workerConfig.isUseTls()) {
                workerConfig.setPulsarServiceUrl(brokerServiceUrlTls);
                workerConfig.setPulsarWebServiceUrl(webServiceAddressTls);
            } else {
                workerConfig.setPulsarServiceUrl(brokerServiceUrl);
                workerConfig.setPulsarWebServiceUrl(webServiceAddress);
            }

            functionWorkerService.get().initInBroker(
                config,
                workerConfig,
                getGlobalZkCache(),
                getConfigurationCacheService(),
                getInternalConfigurationData()
            );

<<<<<<< HEAD
            // TODO figure out how to handle errors from function worker service
            functionWorkerService.get().start(
                authenticationService,
                authorizationService,
                ErrorNotifier.getShutdownServiceImpl(shutdownService));
=======
            // create namespace for function worker service
            try {
                Policies policies = new Policies();
                policies.retention_policies = new RetentionPolicies(-1, -1);
                policies.replication_clusters = Collections.singleton(
                        functionWorkerService.get().getWorkerConfig().getPulsarFunctionsCluster());
                int defaultNumberOfBundles = this.getConfiguration().getDefaultNumberOfNamespaceBundles();
                policies.bundles = getBundles(defaultNumberOfBundles);

                this.getConfigurationCache().policiesCache().invalidate(AdminResource.path(POLICIES, namespace));
                ZkUtils.createFullPathOptimistic(this.getGlobalZkCache().getZooKeeper(),
                        AdminResource.path(POLICIES, namespace),
                        ObjectMapperFactory.getThreadLocal().writeValueAsBytes(policies),
                        ZooDefs.Ids.OPEN_ACL_UNSAFE,
                        CreateMode.PERSISTENT);
                LOG.info("Created namespace {} for function worker service", namespace);
            } catch (KeeperException.NodeExistsException e) {
                LOG.debug("Failed to create already existing namespace {} for function worker service", namespace);
            } catch (Exception e) {
                LOG.error("Failed to create namespace {}", namespace, e);
                throw e;
            }

            InternalConfigurationData internalConf = this.getInternalConfigurationData();

            URI dlogURI;
            try {
                // initializing dlog namespace for function worker
                dlogURI = WorkerUtils.initializeDlogNamespace(internalConf);
            } catch (IOException ioe) {
                LOG.error("Failed to initialize dlog namespace with zookeeper {}"
                                + " at metadata service uri {} for storing function packages",
                        internalConf.getZookeeperServers(), internalConf.getBookkeeperMetadataServiceUri(), ioe);
                throw ioe;
            }
            LOG.info("Function worker service setup completed");
            // TODO figure out how to handle errors from function worker service
            functionWorkerService.get().start(dlogURI, authenticationService,
                    authorizationService, ErrorNotifier.getShutdownServiceImpl(shutdownService));
>>>>>>> 2a28b258
            LOG.info("Function worker service started");
        }
    }

    private void startPackagesManagementService() throws IOException {
        // TODO: using provider to initialize the packages management service.
        this.packagesManagement = new PackagesManagementImpl();
        PackagesStorageProvider storageProvider = PackagesStorageProvider
            .newProvider(config.getPackagesManagementStorageProvider());
        DefaultPackagesStorageConfiguration storageConfiguration = new DefaultPackagesStorageConfiguration();
        storageConfiguration.setProperty(config.getProperties());
        PackagesStorage storage = storageProvider.getStorage(new DefaultPackagesStorageConfiguration());
        storage.initialize();
        packagesManagement.initialize(storage);
    }

    public Optional<Integer> getListenPortHTTP() {
        return webService.getListenPortHTTP();
    }

    public Optional<Integer> getListenPortHTTPS() {
        return webService.getListenPortHTTPS();
    }

    public Optional<Integer> getBrokerListenPort() {
        return brokerService.getListenPort();
    }

    public Optional<Integer> getBrokerListenPortTls() {
        return brokerService.getListenPortTls();
    }

    public static WorkerConfig initializeWorkerConfigFromBrokerConfig(ServiceConfiguration brokerConfig,
                                                                      String workerConfigFile) throws IOException {
        WorkerConfig workerConfig = WorkerConfig.load(workerConfigFile);
        // worker talks to local broker
        String hostname = ServiceConfigurationUtils.getDefaultOrConfiguredAddress(
            brokerConfig.getAdvertisedAddress());
        workerConfig.setWorkerHostname(hostname);
        workerConfig.setWorkerPort(brokerConfig.getWebServicePort().get());
        workerConfig.setWorkerId(
            "c-" + brokerConfig.getClusterName()
                + "-fw-" + hostname
                + "-" + workerConfig.getWorkerPort());
        // inherit broker authorization setting
        workerConfig.setAuthenticationEnabled(brokerConfig.isAuthenticationEnabled());
        workerConfig.setAuthenticationProviders(brokerConfig.getAuthenticationProviders());

        workerConfig.setAuthorizationEnabled(brokerConfig.isAuthorizationEnabled());
        workerConfig.setAuthorizationProvider(brokerConfig.getAuthorizationProvider());
        workerConfig.setConfigurationStoreServers(brokerConfig.getConfigurationStoreServers());
        workerConfig.setZooKeeperSessionTimeoutMillis(brokerConfig.getZooKeeperSessionTimeoutMillis());
        workerConfig.setZooKeeperOperationTimeoutSeconds(brokerConfig.getZooKeeperOperationTimeoutSeconds());

        workerConfig.setTlsAllowInsecureConnection(brokerConfig.isTlsAllowInsecureConnection());
        workerConfig.setTlsEnableHostnameVerification(false);
        workerConfig.setBrokerClientTrustCertsFilePath(brokerConfig.getTlsTrustCertsFilePath());

        // client in worker will use this config to authenticate with broker
        workerConfig.setBrokerClientAuthenticationPlugin(brokerConfig.getBrokerClientAuthenticationPlugin());
        workerConfig.setBrokerClientAuthenticationParameters(brokerConfig.getBrokerClientAuthenticationParameters());

        // inherit super users
        workerConfig.setSuperUserRoles(brokerConfig.getSuperUserRoles());

        // inherit the nar package locations
        if (isBlank(workerConfig.getFunctionsWorkerServiceNarPackage())) {
            workerConfig.setFunctionsWorkerServiceNarPackage(
                brokerConfig.getFunctionsWorkerServiceNarPackage());
        }
        return workerConfig;
    }
}<|MERGE_RESOLUTION|>--- conflicted
+++ resolved
@@ -25,21 +25,12 @@
 import com.google.common.collect.ImmutableMap;
 import com.google.common.collect.Lists;
 import com.google.common.collect.Maps;
-<<<<<<< HEAD
-
-=======
-import com.google.common.collect.Sets;
->>>>>>> 2a28b258
 import io.netty.channel.ChannelInitializer;
 import io.netty.channel.socket.SocketChannel;
 import io.netty.util.concurrent.DefaultThreadFactory;
 import java.io.IOException;
 import java.lang.reflect.Method;
 import java.net.InetSocketAddress;
-<<<<<<< HEAD
-=======
-import java.net.URI;
->>>>>>> 2a28b258
 import java.util.Collections;
 import java.util.List;
 import java.util.Map;
@@ -122,15 +113,11 @@
 import org.apache.pulsar.functions.worker.ErrorNotifier;
 import org.apache.pulsar.functions.worker.WorkerConfig;
 import org.apache.pulsar.functions.worker.WorkerService;
-<<<<<<< HEAD
-=======
-import org.apache.pulsar.functions.worker.WorkerUtils;
 import org.apache.pulsar.packages.management.core.PackagesManagement;
 import org.apache.pulsar.packages.management.core.PackagesStorage;
 import org.apache.pulsar.packages.management.core.PackagesStorageProvider;
 import org.apache.pulsar.packages.management.core.impl.DefaultPackagesStorageConfiguration;
 import org.apache.pulsar.packages.management.core.impl.PackagesManagementImpl;
->>>>>>> 2a28b258
 import org.apache.pulsar.policies.data.loadbalancer.AdvertisedListener;
 import org.apache.pulsar.transaction.coordinator.TransactionMetadataStoreProvider;
 import org.apache.pulsar.websocket.WebSocketConsumerServlet;
@@ -1264,53 +1251,11 @@
                 getInternalConfigurationData()
             );
 
-<<<<<<< HEAD
             // TODO figure out how to handle errors from function worker service
             functionWorkerService.get().start(
                 authenticationService,
                 authorizationService,
                 ErrorNotifier.getShutdownServiceImpl(shutdownService));
-=======
-            // create namespace for function worker service
-            try {
-                Policies policies = new Policies();
-                policies.retention_policies = new RetentionPolicies(-1, -1);
-                policies.replication_clusters = Collections.singleton(
-                        functionWorkerService.get().getWorkerConfig().getPulsarFunctionsCluster());
-                int defaultNumberOfBundles = this.getConfiguration().getDefaultNumberOfNamespaceBundles();
-                policies.bundles = getBundles(defaultNumberOfBundles);
-
-                this.getConfigurationCache().policiesCache().invalidate(AdminResource.path(POLICIES, namespace));
-                ZkUtils.createFullPathOptimistic(this.getGlobalZkCache().getZooKeeper(),
-                        AdminResource.path(POLICIES, namespace),
-                        ObjectMapperFactory.getThreadLocal().writeValueAsBytes(policies),
-                        ZooDefs.Ids.OPEN_ACL_UNSAFE,
-                        CreateMode.PERSISTENT);
-                LOG.info("Created namespace {} for function worker service", namespace);
-            } catch (KeeperException.NodeExistsException e) {
-                LOG.debug("Failed to create already existing namespace {} for function worker service", namespace);
-            } catch (Exception e) {
-                LOG.error("Failed to create namespace {}", namespace, e);
-                throw e;
-            }
-
-            InternalConfigurationData internalConf = this.getInternalConfigurationData();
-
-            URI dlogURI;
-            try {
-                // initializing dlog namespace for function worker
-                dlogURI = WorkerUtils.initializeDlogNamespace(internalConf);
-            } catch (IOException ioe) {
-                LOG.error("Failed to initialize dlog namespace with zookeeper {}"
-                                + " at metadata service uri {} for storing function packages",
-                        internalConf.getZookeeperServers(), internalConf.getBookkeeperMetadataServiceUri(), ioe);
-                throw ioe;
-            }
-            LOG.info("Function worker service setup completed");
-            // TODO figure out how to handle errors from function worker service
-            functionWorkerService.get().start(dlogURI, authenticationService,
-                    authorizationService, ErrorNotifier.getShutdownServiceImpl(shutdownService));
->>>>>>> 2a28b258
             LOG.info("Function worker service started");
         }
     }
