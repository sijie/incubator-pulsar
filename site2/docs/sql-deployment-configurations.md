---
id: sql-deployment-configurations
title: Pulsar SQL configuration and deployment
sidebar_label: Configuration and deployment
---

You can configure Presto Pulsar connector and deploy a cluster with the following instruction.

## Configure Presto Pulsar Connector
You can configure Presto Pulsar Connector in the `${project.root}/conf/presto/catalog/pulsar.properties` properties file. The configuration for the connector and the default values are as follows.

```properties
# name of the connector to be displayed in the catalog
connector.name=pulsar

# the url of Pulsar broker service
pulsar.web-service-url=http://localhost:8080

# URI of Zookeeper cluster
pulsar.zookeeper-uri=localhost:2181

# minimum number of entries to read at a single time
pulsar.entry-read-batch-size=100

# default number of splits to use per query
pulsar.target-num-splits=4
```

You can connect Presto to a Pulsar cluster with multiple hosts. To configure multiple hosts for brokers, add multiple URLs to `pulsar.web-service-url`. To configure multiple hosts for ZooKeeper, add multiple URIs to `pulsar.zookeeper-uri`. The following is an example.
  
```
pulsar.web-service-url=http://localhost:8080,localhost:8081,localhost:8082
pulsar.zookeeper-uri=localhost1,localhost2:2181
```

## Query data from existing Presto clusters

If you already have a Presto cluster, you can copy the Presto Pulsar connector plugin to your existing cluster. Download the archived plugin package with the following command.

```bash
$ wget pulsar:binary_release_url
```

## Deploy a new cluster

Since Pulsar SQL is powered by [Presto](https://prestosql.io), the configuration for deployment is the same for the Pulsar SQL worker. 

> Note  
> For how to set up a standalone single node environment, refer to [Query data](sql-getting-started.md). 

You can use the same CLI args as the Presto launcher.

```bash
$ ./bin/pulsar sql-worker --help
Usage: launcher [options] command

Commands: run, start, stop, restart, kill, status

Options:
  -h, --help            show this help message and exit
  -v, --verbose         Run verbosely
  --etc-dir=DIR         Defaults to INSTALL_PATH/etc
  --launcher-config=FILE
                        Defaults to INSTALL_PATH/bin/launcher.properties
  --node-config=FILE    Defaults to ETC_DIR/node.properties
  --jvm-config=FILE     Defaults to ETC_DIR/jvm.config
  --config=FILE         Defaults to ETC_DIR/config.properties
  --log-levels-file=FILE
                        Defaults to ETC_DIR/log.properties
  --data-dir=DIR        Defaults to INSTALL_PATH
  --pid-file=FILE       Defaults to DATA_DIR/var/run/launcher.pid
  --launcher-log-file=FILE
                        Defaults to DATA_DIR/var/log/launcher.log (only in
                        daemon mode)
  --server-log-file=FILE
                        Defaults to DATA_DIR/var/log/server.log (only in
                        daemon mode)
  -D NAME=VALUE         Set a Java system property

```

The default configuration for the cluster is located in `${project.root}/conf/presto`. You can customize your deployment by modifying the default configuration.

You can set the worker to read from a different configuration directory, or set a different directory to write data. 

```bash
$ ./bin/pulsar sql-worker run --etc-dir /tmp/incubator-pulsar/conf/presto --data-dir /tmp/presto-1
```

You can start the worker as daemon process.

```bash
$ ./bin sql-worker start
```

### Deploy a cluster on multiple nodes 

You can deploy a Pulsar SQL cluster or Presto cluster on multiple nodes. The following example shows how to deploy a cluster on three-node cluster. 

1. Copy the Pulsar binary distribution to three nodes.

The first node runs as Presto coordinator. The minimal configuration requirement in the `${project.root}/conf/presto/config.properties` file is as follows. 

```properties
coordinator=true
node-scheduler.include-coordinator=true
http-server.http.port=8080
query.max-memory=50GB
query.max-memory-per-node=1GB
discovery-server.enabled=true
discovery.uri=<coordinator-url>
```

The other two nodes serve as worker nodes, you can use the following configuration for worker nodes. 

```properties
coordinator=false
http-server.http.port=8080
query.max-memory=50GB
query.max-memory-per-node=1GB
discovery.uri=<coordinator-url>
```

2. Modify `pulsar.web-service-url` and  `pulsar.zookeeper-uri` configuration in the `${project.root}/conf/presto/catalog/pulsar.properties` file accordingly for the three nodes.

3. Start the coordinator node.

```
$ ./bin/pulsar sql-worker run
```

4. Start worker nodes.

```
$ ./bin/pulsar sql-worker run
```

5. Start the SQL CLI and check the status of your cluster.

```bash
$ ./bin/pulsar sql --server <coordinate_url>
```

6. Check the status of your nodes.

```bash
presto> SELECT * FROM system.runtime.nodes;
 node_id |        http_uri         | node_version | coordinator | state  
---------+-------------------------+--------------+-------------+--------
 1       | http://192.168.2.1:8081 | testversion  | true        | active 
 3       | http://192.168.2.2:8081 | testversion  | false       | active 
 2       | http://192.168.2.3:8081 | testversion  | false       | active 
```

<<<<<<< HEAD
For more information about deployment in Presto, refer to [Presto deployment](https://prestodb.io/docs/current/installation/deployment.html).
=======
For more information about deployment in Presto, refer to [Presto deployment](https://prestosql.io/docs/current/installation/deployment.html).

>>>>>>> b78a26b2
> Note  
> The broker does not advance LAC, so when Pulsar SQL bypass broker to query data, it can only read entries up to the LAC that all the bookies learned. You can enable periodically write LAC on the broker by setting "bookkeeperExplicitLacIntervalInMills" in the broker.conf.
<|MERGE_RESOLUTION|>--- conflicted
+++ resolved
@@ -152,11 +152,7 @@
  2       | http://192.168.2.3:8081 | testversion  | false       | active 
 ```
 
-<<<<<<< HEAD
-For more information about deployment in Presto, refer to [Presto deployment](https://prestodb.io/docs/current/installation/deployment.html).
-=======
 For more information about deployment in Presto, refer to [Presto deployment](https://prestosql.io/docs/current/installation/deployment.html).
 
->>>>>>> b78a26b2
 > Note  
-> The broker does not advance LAC, so when Pulsar SQL bypass broker to query data, it can only read entries up to the LAC that all the bookies learned. You can enable periodically write LAC on the broker by setting "bookkeeperExplicitLacIntervalInMills" in the broker.conf.
+> The broker does not advance LAC, so when Pulsar SQL bypass broker to query data, it can only read entries up to the LAC that all the bookies learned. You can enable periodically write LAC on the broker by setting "bookkeeperExplicitLacIntervalInMills" in the broker.conf.